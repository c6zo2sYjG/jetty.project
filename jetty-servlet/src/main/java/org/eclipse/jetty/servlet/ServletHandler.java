//
//  ========================================================================
//  Copyright (c) 1995-2013 Mort Bay Consulting Pty. Ltd.
//  ------------------------------------------------------------------------
//  All rights reserved. This program and the accompanying materials
//  are made available under the terms of the Eclipse Public License v1.0
//  and Apache License v2.0 which accompanies this distribution.
//
//      The Eclipse Public License is available at
//      http://www.eclipse.org/legal/epl-v10.html
//
//      The Apache License v2.0 is available at
//      http://www.opensource.org/licenses/apache2.0.php
//
//  You may elect to redistribute this code under either of these licenses.
//  ========================================================================
//

package org.eclipse.jetty.servlet;

import java.io.IOException;
import java.util.ArrayList;
import java.util.Arrays;
import java.util.Collections;
import java.util.EnumSet;
import java.util.HashMap;
import java.util.List;
import java.util.Map;
import java.util.Queue;
import java.util.Set;
import java.util.concurrent.ConcurrentHashMap;
import java.util.concurrent.ConcurrentLinkedQueue;
import java.util.concurrent.ConcurrentMap;

import javax.servlet.DispatcherType;
import javax.servlet.Filter;
import javax.servlet.FilterChain;
import javax.servlet.RequestDispatcher;
import javax.servlet.Servlet;
import javax.servlet.ServletContext;
import javax.servlet.ServletException;
import javax.servlet.ServletRegistration;
import javax.servlet.ServletRequest;
import javax.servlet.ServletResponse;
import javax.servlet.ServletSecurityElement;
import javax.servlet.UnavailableException;
import javax.servlet.http.HttpServletRequest;
import javax.servlet.http.HttpServletResponse;

import org.eclipse.jetty.http.PathMap;
import org.eclipse.jetty.io.EofException;
import org.eclipse.jetty.io.RuntimeIOException;
import org.eclipse.jetty.security.IdentityService;
import org.eclipse.jetty.security.SecurityHandler;
import org.eclipse.jetty.server.Dispatcher;
import org.eclipse.jetty.server.HttpChannel;
import org.eclipse.jetty.server.QuietServletException;
import org.eclipse.jetty.server.Request;
import org.eclipse.jetty.server.ServletRequestHttpWrapper;
import org.eclipse.jetty.server.ServletResponseHttpWrapper;
import org.eclipse.jetty.server.UserIdentity;
import org.eclipse.jetty.server.handler.ContextHandler;
import org.eclipse.jetty.server.handler.ScopedHandler;
import org.eclipse.jetty.servlet.Holder.Source;
import org.eclipse.jetty.util.ArrayUtil;
import org.eclipse.jetty.util.LazyList;
import org.eclipse.jetty.util.MultiException;
import org.eclipse.jetty.util.MultiMap;
import org.eclipse.jetty.util.URIUtil;
import org.eclipse.jetty.util.annotation.ManagedAttribute;
import org.eclipse.jetty.util.annotation.ManagedObject;
import org.eclipse.jetty.util.component.LifeCycle;
import org.eclipse.jetty.util.log.Log;
import org.eclipse.jetty.util.log.Logger;

/* --------------------------------------------------------------------- */
/** Servlet HttpHandler.
 * This handler maps requests to servlets that implement the
 * javax.servlet.http.HttpServlet API.
 * <P>
 * This handler does not implement the full J2EE features and is intended to
 * be used directly when a full web application is not required.  If a Web application is required,
 * then this handler should be used as part of a <code>org.eclipse.jetty.webapp.WebAppContext</code>.
 * <p>
 * Unless run as part of a {@link ServletContextHandler} or derivative, the {@link #initialize()}
 * method must be called manually after start().
 */
@ManagedObject("Servlet Handler")
public class ServletHandler extends ScopedHandler
{
    private static final Logger LOG = Log.getLogger(ServletHandler.class);

    /* ------------------------------------------------------------ */
    public static final String __DEFAULT_SERVLET="default";

    /* ------------------------------------------------------------ */
    private ServletContextHandler _contextHandler;
    private ServletContext _servletContext;
    private FilterHolder[] _filters=new FilterHolder[0];
    private FilterMapping[] _filterMappings;
    private int _matchBeforeIndex = -1; //index of last programmatic FilterMapping with isMatchAfter=false
    private int _matchAfterIndex = -1;  //index of 1st programmatic FilterMapping with isMatchAfter=true
    private boolean _filterChainsCached=true;
    private int _maxFilterChainsCacheSize=512;
    private boolean _startWithUnavailable=true;
    private IdentityService _identityService;

    private ServletHolder[] _servlets=new ServletHolder[0];
    private ServletMapping[] _servletMappings;

    private final Map<String,FilterHolder> _filterNameMap= new HashMap<>();
    private List<FilterMapping> _filterPathMappings;
    private MultiMap<FilterMapping> _filterNameMappings;

    private final Map<String,ServletHolder> _servletNameMap=new HashMap<>();
    private PathMap _servletPathMap;

    protected final ConcurrentMap _chainCache[] = new ConcurrentMap[FilterMapping.ALL];
    protected final Queue[] _chainLRU = new Queue[FilterMapping.ALL];


    /* ------------------------------------------------------------ */
    /** Constructor.
     */
    public ServletHandler()
    {
    }

    /* ----------------------------------------------------------------- */
    @Override
    protected synchronized void doStart()
        throws Exception
    {
        ContextHandler.Context context=ContextHandler.getCurrentContext();
        _servletContext=context==null?new ContextHandler.NoContext():context;
        _contextHandler=(ServletContextHandler)(context==null?null:context.getContextHandler());

        if (_contextHandler!=null)
        {
            SecurityHandler security_handler = _contextHandler.getChildHandlerByClass(SecurityHandler.class);
            if (security_handler!=null)
                _identityService=security_handler.getIdentityService();
        }

        updateNameMappings();
        updateMappings();

        if(_filterChainsCached)
        {
            _chainCache[FilterMapping.REQUEST]=new ConcurrentHashMap<String,FilterChain>();
            _chainCache[FilterMapping.FORWARD]=new ConcurrentHashMap<String,FilterChain>();
            _chainCache[FilterMapping.INCLUDE]=new ConcurrentHashMap<String,FilterChain>();
            _chainCache[FilterMapping.ERROR]=new ConcurrentHashMap<String,FilterChain>();
            _chainCache[FilterMapping.ASYNC]=new ConcurrentHashMap<String,FilterChain>();

            _chainLRU[FilterMapping.REQUEST]=new ConcurrentLinkedQueue<String>();
            _chainLRU[FilterMapping.FORWARD]=new ConcurrentLinkedQueue<String>();
            _chainLRU[FilterMapping.INCLUDE]=new ConcurrentLinkedQueue<String>();
            _chainLRU[FilterMapping.ERROR]=new ConcurrentLinkedQueue<String>();
            _chainLRU[FilterMapping.ASYNC]=new ConcurrentLinkedQueue<String>();
        }

        if (_contextHandler==null)
            initialize();
        
        super.doStart();
    }
    
    
    /* ----------------------------------------------------------------- */
    @Override
    protected void start(LifeCycle l) throws Exception
    {
        //Don't start the whole object tree (ie all the servlet and filter Holders) when
        //this handler starts. They have a slightly special lifecycle, and should only be
        //started AFTER the handlers have all started (and the ContextHandler has called
        //the context listeners).
        if (!(l instanceof Holder))
            super.start(l);
    }

    /* ----------------------------------------------------------------- */
    @Override
    protected synchronized void doStop()
        throws Exception
    {
        super.doStop();

        // Stop filters
        if (_filters!=null)
        {
            for (int i=_filters.length; i-->0;)
            {
                try { _filters[i].stop(); }catch(Exception e){LOG.warn(Log.EXCEPTION,e);}
            }
        }

        // Stop servlets
        if (_servlets!=null)
        {
            for (int i=_servlets.length; i-->0;)
            {
                try { _servlets[i].stop(); }catch(Exception e){LOG.warn(Log.EXCEPTION,e);}
            }
        }

        _filterPathMappings=null;
        _filterNameMappings=null;

        _servletPathMap=null;
    }

    /* ------------------------------------------------------------ */
    IdentityService getIdentityService()
    {
        return _identityService;
    }

    /* ------------------------------------------------------------ */
    /**
     * @return Returns the contextLog.
     */
    public Object getContextLog()
    {
        return null;
    }

    /* ------------------------------------------------------------ */
    /**
     * @return Returns the filterMappings.
     */
    @ManagedAttribute(value="filters", readonly=true)
    public FilterMapping[] getFilterMappings()
    {
        return _filterMappings;
    }

    /* ------------------------------------------------------------ */
    /** Get Filters.
     * @return Array of defined servlets
     */
    @ManagedAttribute(value="filters", readonly=true)
    public FilterHolder[] getFilters()
    {
        return _filters;
    }

    /* ------------------------------------------------------------ */
    /** ServletHolder matching path.
     * @param pathInContext Path within _context.
     * @return PathMap Entries pathspec to ServletHolder
     */
    public PathMap.MappedEntry getHolderEntry(String pathInContext)
    {
        if (_servletPathMap==null)
            return null;
        return _servletPathMap.getMatch(pathInContext);
    }

    /* ------------------------------------------------------------ */
    public ServletContext getServletContext()
    {
        return _servletContext;
    }

    /* ------------------------------------------------------------ */
    /**
     * @return Returns the servletMappings.
     */
    @ManagedAttribute(value="mappings of servlets", readonly=true)
    public ServletMapping[] getServletMappings()
    {
        return _servletMappings;
    }

    /* ------------------------------------------------------------ */
    /**
     * @return Returns the servletMappings.
     */
    public ServletMapping getServletMapping(String pattern)
    {
        ServletMapping theMapping = null;
        if (_servletMappings!=null)
        {
            for (ServletMapping m:_servletMappings)
            {
                String[] paths=m.getPathSpecs();
                if (paths!=null)
                {
                    for (String path:paths)
                    {
                        if (pattern.equals(path))
                            theMapping = m;
                    }
                }
            }
        }
        return theMapping;
    }

    /* ------------------------------------------------------------ */
    /** Get Servlets.
     * @return Array of defined servlets
     */
    @ManagedAttribute(value="servlets", readonly=true)
    public ServletHolder[] getServlets()
    {
        return _servlets;
    }

    /* ------------------------------------------------------------ */
    public ServletHolder getServlet(String name)
    {
        return _servletNameMap.get(name);
    }

    /* ------------------------------------------------------------ */
    @Override
    public void doScope(String target, Request baseRequest, HttpServletRequest request, HttpServletResponse response) throws IOException, ServletException
    {
        // Get the base requests
        final String old_servlet_path=baseRequest.getServletPath();
        final String old_path_info=baseRequest.getPathInfo();

        DispatcherType type = baseRequest.getDispatcherType();

        ServletHolder servlet_holder=null;
        UserIdentity.Scope old_scope=null;

        // find the servlet
        if (target.startsWith("/"))
        {
            // Look for the servlet by path
            PathMap.MappedEntry entry=getHolderEntry(target);
            if (entry!=null)
            {
                servlet_holder=(ServletHolder)entry.getValue();

                String servlet_path_spec= entry.getKey();
                String servlet_path=entry.getMapped()!=null?entry.getMapped():PathMap.pathMatch(servlet_path_spec,target);
                String path_info=PathMap.pathInfo(servlet_path_spec,target);

                if (DispatcherType.INCLUDE.equals(type))
                {
                    baseRequest.setAttribute(Dispatcher.INCLUDE_SERVLET_PATH,servlet_path);
                    baseRequest.setAttribute(Dispatcher.INCLUDE_PATH_INFO, path_info);
                }
                else
                {
                    baseRequest.setServletPath(servlet_path);
                    baseRequest.setPathInfo(path_info);
                }
            }
        }
        else
        {
            // look for a servlet by name!
            servlet_holder= _servletNameMap.get(target);
        }

        if (LOG.isDebugEnabled())
            LOG.debug("servlet {}|{}|{} -> {}",baseRequest.getContextPath(),baseRequest.getServletPath(),baseRequest.getPathInfo(),servlet_holder);

        try
        {
            // Do the filter/handling thang
            old_scope=baseRequest.getUserIdentityScope();
            baseRequest.setUserIdentityScope(servlet_holder);

            // start manual inline of nextScope(target,baseRequest,request,response);
            if (never())
                nextScope(target,baseRequest,request,response);
            else if (_nextScope!=null)
                _nextScope.doScope(target,baseRequest,request, response);
            else if (_outerScope!=null)
                _outerScope.doHandle(target,baseRequest,request, response);
            else
                doHandle(target,baseRequest,request, response);
            // end manual inline (pathentic attempt to reduce stack depth)
        }
        finally
        {
            if (old_scope!=null)
                baseRequest.setUserIdentityScope(old_scope);

            if (!(DispatcherType.INCLUDE.equals(type)))
            {
                baseRequest.setServletPath(old_servlet_path);
                baseRequest.setPathInfo(old_path_info);
            }
        }
    }

    /* ------------------------------------------------------------ */
    /*
     * @see org.eclipse.jetty.server.Handler#handle(javax.servlet.http.HttpServletRequest, javax.servlet.http.HttpServletResponse, int)
     */
    @Override
    public void doHandle(String target, Request baseRequest,HttpServletRequest request, HttpServletResponse response)
        throws IOException, ServletException
    {
        DispatcherType type = baseRequest.getDispatcherType();

        ServletHolder servlet_holder=(ServletHolder) baseRequest.getUserIdentityScope();
        FilterChain chain=null;

        // find the servlet
        if (target.startsWith("/"))
        {
            if (servlet_holder!=null && _filterMappings!=null && _filterMappings.length>0)
                chain=getFilterChain(baseRequest, target, servlet_holder);
        }
        else
        {
            if (servlet_holder!=null)
            {
                if (_filterMappings!=null && _filterMappings.length>0)
                {
                    chain=getFilterChain(baseRequest, null,servlet_holder);
                }
            }
        }

        LOG.debug("chain={}",chain);

        try
        {
            if (servlet_holder==null)
            {
                if (getHandler()==null)
                    notFound(request, response);
                else
                    nextHandle(target,baseRequest,request,response);
            }
            else
            {
                // unwrap any tunnelling of base Servlet request/responses
                ServletRequest req = request;
                if (req instanceof ServletRequestHttpWrapper)
                    req = ((ServletRequestHttpWrapper)req).getRequest();
                ServletResponse res = response;
                if (res instanceof ServletResponseHttpWrapper)
                    res = ((ServletResponseHttpWrapper)res).getResponse();

                // Do the filter/handling thang
                if (chain!=null)
                    chain.doFilter(req, res);
                else
                    servlet_holder.handle(baseRequest,req,res);
            }
        }
        catch(EofException e)
        {
            throw e;
        }
        catch(RuntimeIOException e)
        {
            throw e;
        }
        catch(Exception e)
        {
            if (!(DispatcherType.REQUEST.equals(type) || DispatcherType.ASYNC.equals(type)))
            {
                if (e instanceof IOException)
                    throw (IOException)e;
                if (e instanceof RuntimeException)
                    throw (RuntimeException)e;
                if (e instanceof ServletException)
                    throw (ServletException)e;
            }

            // unwrap cause
            Throwable th=e;
            if (th instanceof UnavailableException)
            {
                LOG.debug(th);
            }
            else if (th instanceof ServletException)
            {
                if (th instanceof QuietServletException)
                { 
                    LOG.debug(th);
                    LOG.warn(th.toString());
                }
                else
                    LOG.warn(th);
                while (th instanceof ServletException)
                {
                    Throwable cause=((ServletException)th).getRootCause();
                    if (cause==null)
                        break;
                    th=cause;
                }
            }
            // handle or log exception
            else if (th instanceof EofException)
                throw (EofException)th;

            else if (LOG.isDebugEnabled())
            {
                LOG.warn(request.getRequestURI(), th);
                LOG.debug(request.toString());
            }
            else if (th instanceof IOException || th instanceof UnavailableException)
            {
                LOG.debug(request.getRequestURI(),th);
            }
            else
            {
                LOG.warn(request.getRequestURI(),th);
            }

            if (!response.isCommitted())
            {
                request.setAttribute(RequestDispatcher.ERROR_EXCEPTION_TYPE,th.getClass());
                request.setAttribute(RequestDispatcher.ERROR_EXCEPTION,th);
                if (th instanceof UnavailableException)
                {
                    UnavailableException ue = (UnavailableException)th;
                    if (ue.isPermanent())
                        response.sendError(HttpServletResponse.SC_NOT_FOUND);
                    else
                        response.sendError(HttpServletResponse.SC_SERVICE_UNAVAILABLE);
                }
                else
                    response.sendError(HttpServletResponse.SC_INTERNAL_SERVER_ERROR);
            }
            else
                LOG.debug("Response already committed for handling "+th);
        }
        catch(Error e)
        {
            if ("ContinuationThrowable".equals(e.getClass().getSimpleName()))
                throw e;
            if (!(DispatcherType.REQUEST.equals(type) || DispatcherType.ASYNC.equals(type)))
                throw e;
            LOG.warn("Error for "+request.getRequestURI(),e);
            if(LOG.isDebugEnabled())LOG.debug(request.toString());

            // TODO httpResponse.getHttpConnection().forceClose();
            if (!response.isCommitted())
            {
<<<<<<< HEAD
                request.setAttribute(RequestDispatcher.ERROR_EXCEPTION_TYPE,e.getClass());
                request.setAttribute(RequestDispatcher.ERROR_EXCEPTION,e);
                response.sendError(HttpServletResponse.SC_INTERNAL_SERVER_ERROR,e.getMessage());
=======
                request.setAttribute(Dispatcher.ERROR_EXCEPTION_TYPE,e.getClass());
                request.setAttribute(Dispatcher.ERROR_EXCEPTION,e);
                response.sendError(HttpServletResponse.SC_INTERNAL_SERVER_ERROR);
>>>>>>> 97eec146
            }
            else
                LOG.debug("Response already committed for handling ",e);
        }
        finally
        {
            if (servlet_holder!=null)
                baseRequest.setHandled(true);
        }
    }

    /* ------------------------------------------------------------ */
    private FilterChain getFilterChain(Request baseRequest, String pathInContext, ServletHolder servletHolder)
    {
        String key=pathInContext==null?servletHolder.getName():pathInContext;
        int dispatch = FilterMapping.dispatch(baseRequest.getDispatcherType());

        if (_filterChainsCached && _chainCache!=null)
        {
            FilterChain chain = (FilterChain)_chainCache[dispatch].get(key);
            if (chain!=null)
                return chain;
        }

        // Build list of filters (list of FilterHolder objects)
        List<FilterHolder> filters = new ArrayList<>();

        // Path filters
        if (pathInContext!=null && _filterPathMappings!=null)
        {
            for (FilterMapping filterPathMapping : _filterPathMappings)
            {
                if (filterPathMapping.appliesTo(pathInContext, dispatch))
                    filters.add(filterPathMapping.getFilterHolder());
            }
        }

        // Servlet name filters
        if (servletHolder != null && _filterNameMappings!=null && _filterNameMappings.size() > 0)
        {
            // Servlet name filters
            if (_filterNameMappings.size() > 0)
            {
                Object o= _filterNameMappings.get(servletHolder.getName());

                for (int i=0; i<LazyList.size(o);i++)
                {
                    FilterMapping mapping = (FilterMapping)LazyList.get(o,i);
                    if (mapping.appliesTo(dispatch))
                        filters.add(mapping.getFilterHolder());
                }

                o= _filterNameMappings.get("*");
                for (int i=0; i<LazyList.size(o);i++)
                {
                    FilterMapping mapping = (FilterMapping)LazyList.get(o,i);
                    if (mapping.appliesTo(dispatch))
                        filters.add(mapping.getFilterHolder());
                }
            }
        }

        if (filters.isEmpty())
            return null;


        FilterChain chain = null;
        if (_filterChainsCached)
        {
            if (filters.size() > 0)
                chain= new CachedChain(filters, servletHolder);

            final Map<String,FilterChain> cache=_chainCache[dispatch];
            final Queue<String> lru=_chainLRU[dispatch];

        	// Do we have too many cached chains?
        	while (_maxFilterChainsCacheSize>0 && cache.size()>=_maxFilterChainsCacheSize)
        	{
        	    // The LRU list is not atomic with the cache map, so be prepared to invalidate if
        	    // a key is not found to delete.
        	    // Delete by LRU (where U==created)
        	    String k=lru.poll();
        	    if (k==null)
        	    {
        	        cache.clear();
        	        break;
        	    }
        	    cache.remove(k);
        	}

        	cache.put(key,chain);
        	lru.add(key);
        }
        else if (filters.size() > 0)
            chain = new Chain(baseRequest,filters, servletHolder);

        return chain;
    }

    /* ------------------------------------------------------------ */
    private void invalidateChainsCache()
    {
        if (_chainLRU[FilterMapping.REQUEST]!=null)
        {
            _chainLRU[FilterMapping.REQUEST].clear();
            _chainLRU[FilterMapping.FORWARD].clear();
            _chainLRU[FilterMapping.INCLUDE].clear();
            _chainLRU[FilterMapping.ERROR].clear();
            _chainLRU[FilterMapping.ASYNC].clear();

            _chainCache[FilterMapping.REQUEST].clear();
            _chainCache[FilterMapping.FORWARD].clear();
            _chainCache[FilterMapping.INCLUDE].clear();
            _chainCache[FilterMapping.ERROR].clear();
            _chainCache[FilterMapping.ASYNC].clear();
        }
    }

    /* ------------------------------------------------------------ */
    /**
     * @return true if the handler is started and there are no unavailable servlets
     */
    public boolean isAvailable()
    {
        if (!isStarted())
            return false;
        ServletHolder[] holders = getServlets();
        for (ServletHolder holder : holders)
        {
            if (holder != null && !holder.isAvailable())
                return false;
        }
        return true;
    }

    /* ------------------------------------------------------------ */
    /**
     * @param start True if this handler will start with unavailable servlets
     */
    public void setStartWithUnavailable(boolean start)
    {
        _startWithUnavailable=start;
    }

    /* ------------------------------------------------------------ */
    /**
     * @return True if this handler will start with unavailable servlets
     */
    public boolean isStartWithUnavailable()
    {
        return _startWithUnavailable;
    }



    /* ------------------------------------------------------------ */
    /** Initialize filters and load-on-startup servlets.
     * Called automatically from start if autoInitializeServlet is true.
     */
    public void initialize()
        throws Exception
    {
        MultiException mx = new MultiException();

        if (_servlets!=null)
        {
            // Sort and Initialize servlets
            ServletHolder[] servlets = _servlets.clone();
            Arrays.sort(servlets);
            for (ServletHolder servlet : servlets)
            {
                try
                {
                    if (servlet.getClassName() == null && servlet.getForcedPath() != null)
                    {
                        ServletHolder forced_holder = (ServletHolder)_servletPathMap.match(servlet.getForcedPath());
                        if (forced_holder == null || forced_holder.getClassName() == null)
                        {
                            mx.add(new IllegalStateException("No forced path servlet for " + servlet.getForcedPath()));
                            continue;
                        }
                        servlet.setClassName(forced_holder.getClassName());
                    }
                }
                catch (Throwable e)
                {
                    LOG.debug(Log.EXCEPTION, e);
                    mx.add(e);
                }
            }
        }

        //start the servlet and filter holders now
        for (Holder<?> h: getBeans(Holder.class))
        {
            try
            {
                h.start();
            }
            catch (Exception e)
            {
                mx.add(e);
            }
        }
        
        mx.ifExceptionThrow();
    }

    /* ------------------------------------------------------------ */
    /**
     * @return Returns the filterChainsCached.
     */
    public boolean isFilterChainsCached()
    {
        return _filterChainsCached;
    }

    /* ------------------------------------------------------------ */
    /**
     * see also newServletHolder(Class)
     */
    public ServletHolder newServletHolder(Holder.Source source)
    {
        return new ServletHolder(source);
    }

    /* ------------------------------------------------------------ */
    /** Convenience method to add a servlet Holder.
    public ServletHolder newServletHolder(Class<? extends Servlet> servlet)
    {
        return new ServletHolder(servlet);
    }

    /* ------------------------------------------------------------ */
    /** Convenience method to add a servlet.
     * @return The servlet holder.
     */
    public ServletHolder addServletWithMapping (String className,String pathSpec)
    {
        ServletHolder holder = newServletHolder(null);
        holder.setName(className+"-"+(_servlets==null?0:_servlets.length));
        holder.setClassName(className);
        addServletWithMapping(holder,pathSpec);
        return holder;
    }

    /* ------------------------------------------------------------ */
    /** conveniance method to add a servlet.
     * @return The servlet holder.
     */
    public ServletHolder addServletWithMapping (Class<? extends Servlet> servlet,String pathSpec)
    {
        ServletHolder holder = newServletHolder(Holder.Source.EMBEDDED);
        holder.setHeldClass(servlet);
        setServlets(ArrayUtil.addToArray(getServlets(), holder, ServletHolder.class));
        addServletWithMapping(holder,pathSpec);

        return holder;
    }

    /* ------------------------------------------------------------ */
    /** conveniance method to add a servlet.
     * @param servlet servlet holder to add
     * @param pathSpec servlet mappings for the servletHolder
     */
    public void addServletWithMapping (ServletHolder servlet,String pathSpec)
    {
        ServletHolder[] holders=getServlets();
        if (holders!=null)
            holders = holders.clone();

        try
        {
            setServlets(ArrayUtil.addToArray(holders, servlet, ServletHolder.class));

            ServletMapping mapping = new ServletMapping();
            mapping.setServletName(servlet.getName());
            mapping.setPathSpec(pathSpec);
            setServletMappings(ArrayUtil.addToArray(getServletMappings(), mapping, ServletMapping.class));
        }
        catch (Exception e)
        {
            setServlets(holders);
            if (e instanceof RuntimeException)
                throw (RuntimeException)e;
            throw new RuntimeException(e);
        }
    }


    /* ------------------------------------------------------------ */
    /**Convenience method to add a pre-constructed ServletHolder.
     * @param holder
     */
    public void addServlet(ServletHolder holder)
    {
        setServlets(ArrayUtil.addToArray(getServlets(), holder, ServletHolder.class));
    }

    /* ------------------------------------------------------------ */
    /** Convenience method to add a pre-constructed ServletMapping.
     * @param mapping
     */
    public void addServletMapping (ServletMapping mapping)
    {
        setServletMappings(ArrayUtil.addToArray(getServletMappings(), mapping, ServletMapping.class));
    }

    public Set<String>  setServletSecurity(ServletRegistration.Dynamic registration, ServletSecurityElement servletSecurityElement) {
        if (_contextHandler != null) {
            return _contextHandler.setServletSecurity(registration, servletSecurityElement);
        }
        return Collections.emptySet();
    }

    /* ------------------------------------------------------------ */
    public FilterHolder newFilterHolder(Holder.Source source)
    {
        return new FilterHolder(source);
    }

    /* ------------------------------------------------------------ */
    public FilterHolder getFilter(String name)
    {
        return _filterNameMap.get(name);
    }


    /* ------------------------------------------------------------ */
    /** Convenience method to add a filter.
     * @param filter  class of filter to create
     * @param pathSpec filter mappings for filter
     * @param dispatches see {@link FilterMapping#setDispatches(int)}
     * @return The filter holder.
     */
    public FilterHolder addFilterWithMapping (Class<? extends Filter> filter,String pathSpec,EnumSet<DispatcherType> dispatches)
    {
        FilterHolder holder = newFilterHolder(Holder.Source.EMBEDDED);
        holder.setHeldClass(filter);
        addFilterWithMapping(holder,pathSpec,dispatches);

        return holder;
    }

    /* ------------------------------------------------------------ */
    /** Convenience method to add a filter.
     * @param className of filter
     * @param pathSpec filter mappings for filter
     * @param dispatches see {@link FilterMapping#setDispatches(int)}
     * @return The filter holder.
     */
    public FilterHolder addFilterWithMapping (String className,String pathSpec,EnumSet<DispatcherType> dispatches)
    {
        FilterHolder holder = newFilterHolder(Holder.Source.EMBEDDED);
        holder.setName(className+"-"+_filters.length);
        holder.setClassName(className);

        addFilterWithMapping(holder,pathSpec,dispatches);
        return holder;
    }

    /* ------------------------------------------------------------ */
    /** Convenience method to add a filter.
     * @param holder filter holder to add
     * @param pathSpec filter mappings for filter
     * @param dispatches see {@link FilterMapping#setDispatches(int)}
     */
    public void addFilterWithMapping (FilterHolder holder,String pathSpec,EnumSet<DispatcherType> dispatches)
    {
        FilterHolder[] holders = getFilters();
        if (holders!=null)
            holders = holders.clone();

        try
        {
            setFilters(ArrayUtil.addToArray(holders, holder, FilterHolder.class));

            FilterMapping mapping = new FilterMapping();
            mapping.setFilterName(holder.getName());
            mapping.setPathSpec(pathSpec);
            mapping.setDispatcherTypes(dispatches);
            addFilterMapping(mapping);
            
        }
        catch (RuntimeException e)
        {
            setFilters(holders);
            throw e;
        }
        catch (Error e)
        {
            setFilters(holders);
            throw e;
        }

    }

    /* ------------------------------------------------------------ */
    /** Convenience method to add a filter.
     * @param filter  class of filter to create
     * @param pathSpec filter mappings for filter
     * @param dispatches see {@link FilterMapping#setDispatches(int)}
     * @return The filter holder.
     */
    public FilterHolder addFilterWithMapping (Class<? extends Filter> filter,String pathSpec,int dispatches)
    {
        FilterHolder holder = newFilterHolder(Holder.Source.EMBEDDED);
        holder.setHeldClass(filter);
        addFilterWithMapping(holder,pathSpec,dispatches);

        return holder;
    }

    /* ------------------------------------------------------------ */
    /** Convenience method to add a filter.
     * @param className of filter
     * @param pathSpec filter mappings for filter
     * @param dispatches see {@link FilterMapping#setDispatches(int)}
     * @return The filter holder.
     */
    public FilterHolder addFilterWithMapping (String className,String pathSpec,int dispatches)
    {
        FilterHolder holder = newFilterHolder(null);
        holder.setName(className+"-"+_filters.length);
        holder.setClassName(className);

        addFilterWithMapping(holder,pathSpec,dispatches);
        return holder;
    }

    /* ------------------------------------------------------------ */
    /** Convenience method to add a filter.
     * @param holder filter holder to add
     * @param pathSpec filter mappings for filter
     * @param dispatches see {@link FilterMapping#setDispatches(int)}
     */
    public void addFilterWithMapping (FilterHolder holder,String pathSpec,int dispatches)
    {
        FilterHolder[] holders = getFilters();
        if (holders!=null)
            holders = holders.clone();

        try
        {
            setFilters(ArrayUtil.addToArray(holders, holder, FilterHolder.class));

            FilterMapping mapping = new FilterMapping();
            mapping.setFilterName(holder.getName());
            mapping.setPathSpec(pathSpec);
            mapping.setDispatches(dispatches);
            addFilterMapping(mapping);
        }
        catch (RuntimeException e)
        {
            setFilters(holders);
            throw e;
        }
        catch (Error e)
        {
            setFilters(holders);
            throw e;
        }

    }

    /* ------------------------------------------------------------ */
    /** Convenience method to add a filter with a mapping
     * @param className
     * @param pathSpec
     * @param dispatches
     * @return the filter holder created
     * @deprecated use {@link #addFilterWithMapping(Class, String, EnumSet)} instead
     */
    public FilterHolder addFilter (String className,String pathSpec,EnumSet<DispatcherType> dispatches)
    {
        return addFilterWithMapping(className, pathSpec, dispatches);
    }

    /* ------------------------------------------------------------ */
    /**
     * convenience method to add a filter and mapping
     * @param filter
     * @param filterMapping
     */
    public void addFilter (FilterHolder filter, FilterMapping filterMapping)
    {
        if (filter != null)
            setFilters(ArrayUtil.addToArray(getFilters(), filter, FilterHolder.class));
        if (filterMapping != null)
            addFilterMapping(filterMapping);
    }

    /* ------------------------------------------------------------ */
    /** Convenience method to add a preconstructed FilterHolder
     * @param filter
     */
    public void addFilter (FilterHolder filter)
    {
        if (filter != null)
            setFilters(ArrayUtil.addToArray(getFilters(), filter, FilterHolder.class));
    }

    /* ------------------------------------------------------------ */
    /** Convenience method to add a preconstructed FilterMapping
     * @param mapping
     */
    public void addFilterMapping (FilterMapping mapping)
    {
        if (mapping != null)
        { 
            Source source = (mapping.getFilterHolder()==null?null:mapping.getFilterHolder().getSource());
            FilterMapping[] mappings =getFilterMappings();
            if (mappings==null || mappings.length==0)
            {
                setFilterMappings(insertFilterMapping(mapping,0,false));
                if (source != null && source == Source.JAVAX_API)
                    _matchAfterIndex = 0;
            }
            else
            {
                //there are existing entries. If this is a programmatic filtermapping, it is added at the end of the list.
                //If this is a normal filtermapping, it is inserted after all the other filtermappings (matchBefores and normals), 
                //but before the first matchAfter filtermapping.
                if (source != null && Source.JAVAX_API == source)
                {
                    setFilterMappings(insertFilterMapping(mapping,mappings.length-1, false));
                    if (_matchAfterIndex < 0)
                        _matchAfterIndex = getFilterMappings().length-1;
                }
                else
                {
                    //insert non-programmatic filter mappings before any matchAfters, if any
                    if (_matchAfterIndex < 0)
                        setFilterMappings(insertFilterMapping(mapping,mappings.length-1, false));
                    else
                    {
                        FilterMapping[] new_mappings = insertFilterMapping(mapping, _matchAfterIndex, true);
                        ++_matchAfterIndex;
                        setFilterMappings(new_mappings);
                    }
                }
            }
        }
    }
    

    /* ------------------------------------------------------------ */
    /** Convenience method to add a preconstructed FilterMapping
     * @param mapping
     */
    public void prependFilterMapping (FilterMapping mapping)
    {
        if (mapping != null)
        {
            Source source = mapping.getFilterHolder().getSource();
            
            FilterMapping[] mappings = getFilterMappings();
            if (mappings==null || mappings.length==0)
            {
                setFilterMappings(insertFilterMapping(mapping, 0, false));
                if (source != null && Source.JAVAX_API == source)
                    _matchBeforeIndex = 0;
            }
            else
            {
                if (source != null && Source.JAVAX_API == source)
                {
                    //programmatically defined filter mappings are prepended to mapping list in the order
                    //in which they were defined. In other words, insert this mapping at the tail of the 
                    //programmatically added filter mappings, BEFORE the first web.xml defined filter mapping.

                    if (_matchBeforeIndex < 0)
                    { 
                        //no programmatically defined prepended filter mappings yet, prepend this one
                        _matchBeforeIndex = 0;
                        FilterMapping[] new_mappings = insertFilterMapping(mapping, 0, true);
                        setFilterMappings(new_mappings);
                    }
                    else
                    {
                        FilterMapping[] new_mappings = insertFilterMapping(mapping,_matchBeforeIndex, false);
                        ++_matchBeforeIndex;
                        setFilterMappings(new_mappings);
                    }
                }
                else
                {
                    //non programmatically defined, just prepend to list
                    FilterMapping[] new_mappings = insertFilterMapping(mapping, 0, true);
                    setFilterMappings(new_mappings);
                }
                
                //adjust matchAfterIndex ptr to take account of the mapping we just prepended
                if (_matchAfterIndex >= 0)
                    ++_matchAfterIndex;
            }
        }
    }
    
    
    
    /**
     * Insert a filtermapping in the list
     * @param mapping the FilterMapping to add
     * @param pos the position in the existing arry at which to add it
     * @param before if true, insert before  pos, if false insert after it
     * @return
     */
    protected FilterMapping[] insertFilterMapping (FilterMapping mapping, int pos, boolean before)
    {
        if (pos < 0)
            throw new IllegalArgumentException("FilterMapping insertion pos < 0");
        
        FilterMapping[] mappings = getFilterMappings();
        if (mappings==null || mappings.length==0)
        {
            return new FilterMapping[] {mapping};
        }
        FilterMapping[] new_mappings = new FilterMapping[mappings.length+1];

        if (before)
        {
            //copy existing filter mappings up to but not including the pos
            System.arraycopy(mappings,0,new_mappings,0,pos);

            //add in the new mapping
            new_mappings[pos] = mapping; 

            //copy the old pos mapping and any remaining existing mappings
            System.arraycopy(mappings,pos,new_mappings,pos+1, mappings.length-pos);

        }
        else
        {
            //copy existing filter mappings up to and including the pos
            System.arraycopy(mappings,0,new_mappings,0,pos+1);
            //add in the new mapping after the pos
            new_mappings[pos+1] = mapping;   

            //copy the remaining existing mappings
            if (mappings.length > pos+1)
                System.arraycopy(mappings,pos+1,new_mappings,pos+2, mappings.length-(pos+1));
        }
        return new_mappings;
    }
    
    
    /* ------------------------------------------------------------ */
    protected synchronized void updateNameMappings()
    {
        // update filter name map
        _filterNameMap.clear();
        if (_filters!=null)
        {
            for (FilterHolder filter : _filters)
            {
                _filterNameMap.put(filter.getName(), filter);
                filter.setServletHandler(this);
            }
        }

        // Map servlet names to holders
        _servletNameMap.clear();
        if (_servlets!=null)
        {
            // update the maps
            for (ServletHolder servlet : _servlets)
            {
                _servletNameMap.put(servlet.getName(), servlet);
                servlet.setServletHandler(this);
            }
        }
    }

    /* ------------------------------------------------------------ */
    protected synchronized void updateMappings()
    {
        // update filter mappings
        if (_filterMappings==null)
        {
            _filterPathMappings=null;
            _filterNameMappings=null;
        }
        else
        {
            _filterPathMappings=new ArrayList<>();
            _filterNameMappings=new MultiMap<FilterMapping>();
            for (FilterMapping filtermapping : _filterMappings)
            {
                FilterHolder filter_holder = _filterNameMap.get(filtermapping.getFilterName());
                if (filter_holder == null)
                    throw new IllegalStateException("No filter named " + filtermapping.getFilterName());
                filtermapping.setFilterHolder(filter_holder);
                if (filtermapping.getPathSpecs() != null)
                    _filterPathMappings.add(filtermapping);

                if (filtermapping.getServletNames() != null)
                {
                    String[] names = filtermapping.getServletNames();
                    for (String name : names)
                    {
                        if (name != null)
                            _filterNameMappings.add(name, filtermapping);
                    }
                }
            }
        }

        // Map servlet paths to holders
        if (_servletMappings==null || _servletNameMap==null)
        {
            _servletPathMap=null;
        }
        else
        {
            PathMap<ServletHolder> pm = new PathMap<>();

            // update the maps
            for (ServletMapping servletmapping : _servletMappings)
            {
                ServletHolder servlet_holder = _servletNameMap.get(servletmapping.getServletName());
                if (servlet_holder == null)
                    throw new IllegalStateException("No such servlet: " + servletmapping.getServletName());
                else if (servlet_holder.isEnabled() && servletmapping.getPathSpecs() != null)
                {
                    String[] pathSpecs = servletmapping.getPathSpecs();
                    for (String pathSpec : pathSpecs)
                        if (pathSpec != null)
                            pm.put(pathSpec, servlet_holder);
                }
            }

            _servletPathMap=pm;
        }

        // flush filter chain cache
        if (_chainCache!=null)
        {
            for (int i=_chainCache.length;i-->0;)
            {
                if (_chainCache[i]!=null)
                    _chainCache[i].clear();
            }
        }

        if (LOG.isDebugEnabled())
        {
            LOG.debug("filterNameMap="+_filterNameMap);
            LOG.debug("pathFilters="+_filterPathMappings);
            LOG.debug("servletFilterMap="+_filterNameMappings);
            LOG.debug("servletPathMap="+_servletPathMap);
            LOG.debug("servletNameMap="+_servletNameMap);
        }

        try
        {
            if (_contextHandler!=null && _contextHandler.isStarted() || _contextHandler==null && isStarted())
                initialize();
        }
        catch (Exception e)
        {
            throw new RuntimeException(e);
        }
    }

    /* ------------------------------------------------------------ */
    protected void notFound(HttpServletRequest request, HttpServletResponse response) throws IOException
    {
        if(LOG.isDebugEnabled())
            LOG.debug("Not Found "+request.getRequestURI());
        //Override to send an error back, eg with: response.sendError(HttpServletResponse.SC_NOT_FOUND);
    }

    /* ------------------------------------------------------------ */
    /**
     * @param filterChainsCached The filterChainsCached to set.
     */
    public void setFilterChainsCached(boolean filterChainsCached)
    {
        _filterChainsCached = filterChainsCached;
    }

    /* ------------------------------------------------------------ */
    /**
     * @param filterMappings The filterMappings to set.
     */
    public void setFilterMappings(FilterMapping[] filterMappings)
    {
        updateBeans(_filterMappings,filterMappings);
        _filterMappings = filterMappings;
        updateMappings();
        invalidateChainsCache();
    }

    /* ------------------------------------------------------------ */
    public synchronized void setFilters(FilterHolder[] holders)
    {
        if (holders!=null)
            for (FilterHolder holder:holders)
                holder.setServletHandler(this);
        
        updateBeans(_filters,holders);
        _filters=holders;
        updateNameMappings();
        invalidateChainsCache();
    }

    /* ------------------------------------------------------------ */
    /**
     * @param servletMappings The servletMappings to set.
     */
    public void setServletMappings(ServletMapping[] servletMappings)
    {
        updateBeans(_servletMappings,servletMappings);
        _servletMappings = servletMappings;
        updateMappings();
        invalidateChainsCache();
    }

    /* ------------------------------------------------------------ */
    /** Set Servlets.
     * @param holders Array of servlets to define
     */
    public synchronized void setServlets(ServletHolder[] holders)
    {
        if (holders!=null)
            for (ServletHolder holder:holders)
                holder.setServletHandler(this);
        updateBeans(_servlets,holders);
        _servlets=holders;
        updateNameMappings();
        invalidateChainsCache();
    }

    /* ------------------------------------------------------------ */
    /* ------------------------------------------------------------ */
    private class CachedChain implements FilterChain
    {
        FilterHolder _filterHolder;
        CachedChain _next;
        ServletHolder _servletHolder;

        /* ------------------------------------------------------------ */
        /**
         * @param filters list of {@link FilterHolder} objects
         * @param servletHolder
         */
        CachedChain(List<FilterHolder> filters, ServletHolder servletHolder)
        {
            if (filters.size()>0)
            {
                _filterHolder=filters.get(0);
                filters.remove(0);
                _next=new CachedChain(filters,servletHolder);
            }
            else
                _servletHolder=servletHolder;
        }

        /* ------------------------------------------------------------ */
        @Override
        public void doFilter(ServletRequest request, ServletResponse response)
            throws IOException, ServletException
        {
            final Request baseRequest=(request instanceof Request)?((Request)request):HttpChannel.getCurrentHttpChannel().getRequest();

            // pass to next filter
            if (_filterHolder!=null)
            {
                if (LOG.isDebugEnabled())
                    LOG.debug("call filter " + _filterHolder);
                Filter filter= _filterHolder.getFilter();
                if (_filterHolder.isAsyncSupported())
                    filter.doFilter(request, response, _next);
                else
                {
                    final boolean suspendable=baseRequest.isAsyncSupported();
                    if (suspendable)
                    {
                        try
                        {
                            baseRequest.setAsyncSupported(false);
                            filter.doFilter(request, response, _next);
                        }
                        finally
                        {
                            baseRequest.setAsyncSupported(true);
                        }
                    }
                    else
                        filter.doFilter(request, response, _next);
                }
                return;
            }

            // Call servlet

            HttpServletRequest srequest = (HttpServletRequest)request;
            if (_servletHolder != null)
            {
                if (LOG.isDebugEnabled())
                    LOG.debug("call servlet " + _servletHolder);
                _servletHolder.handle(baseRequest,request, response);
            }
            else if (getHandler()==null)
                notFound(srequest, (HttpServletResponse)response);
            else
                nextHandle(URIUtil.addPaths(srequest.getServletPath(),srequest.getPathInfo()),
                           baseRequest,srequest,(HttpServletResponse)response);

        }

        @Override
        public String toString()
        {
            if (_filterHolder!=null)
                return _filterHolder+"->"+_next.toString();
            if (_servletHolder!=null)
                return _servletHolder.toString();
            return "null";
        }
    }

    /* ------------------------------------------------------------ */
    /* ------------------------------------------------------------ */
    private class Chain implements FilterChain
    {
        final Request _baseRequest;
        final List<FilterHolder> _chain;
        final ServletHolder _servletHolder;
        int _filter= 0;

        /* ------------------------------------------------------------ */
        Chain(Request baseRequest, List<FilterHolder> filters, ServletHolder servletHolder)
        {
            _baseRequest=baseRequest;
            _chain= filters;
            _servletHolder= servletHolder;
        }

        /* ------------------------------------------------------------ */
        @Override
        public void doFilter(ServletRequest request, ServletResponse response)
            throws IOException, ServletException
        {
            if (LOG.isDebugEnabled())
                LOG.debug("doFilter " + _filter);

            // pass to next filter
            if (_filter < _chain.size())
            {
                FilterHolder holder= _chain.get(_filter++);
                if (LOG.isDebugEnabled())
                    LOG.debug("call filter " + holder);
                Filter filter= holder.getFilter();

                if (holder.isAsyncSupported() || !_baseRequest.isAsyncSupported())
                {
                    filter.doFilter(request, response, this);
                }
                else
                {
                    try
                    {
                        _baseRequest.setAsyncSupported(false);
                        filter.doFilter(request, response, this);
                    }
                    finally
                    {
                        _baseRequest.setAsyncSupported(true);
                    }
                }

                return;
            }

            // Call servlet
            HttpServletRequest srequest = (HttpServletRequest)request;
            if (_servletHolder != null)
            {
                if (LOG.isDebugEnabled())
                    LOG.debug("call servlet " + _servletHolder);
                _servletHolder.handle(_baseRequest,request, response);
            }
            else if (getHandler()==null)
                notFound(srequest, (HttpServletResponse)response);
            else
            {
                Request baseRequest=(request instanceof Request)?((Request)request):HttpChannel.getCurrentHttpChannel().getRequest();
                nextHandle(URIUtil.addPaths(srequest.getServletPath(),srequest.getPathInfo()),
                           baseRequest,srequest,(HttpServletResponse)response);
            }
        }

        /* ------------------------------------------------------------ */
        @Override
        public String toString()
        {
            StringBuilder b = new StringBuilder();
            for(FilterHolder f: _chain)
            {
                b.append(f.toString());
                b.append("->");
            }
            b.append(_servletHolder);
            return b.toString();
        }
    }

    /* ------------------------------------------------------------ */
    /**
     * @return The maximum entries in a filter chain cache.
     */
    public int getMaxFilterChainsCacheSize()
    {
        return _maxFilterChainsCacheSize;
    }

    /* ------------------------------------------------------------ */
    /** Set the maximum filter chain cache size.
     * Filter chains are cached if {@link #isFilterChainsCached()} is true. If the max cache size
     * is greater than zero, then the cache is flushed whenever it grows to be this size.
     *
     * @param maxFilterChainsCacheSize  the maximum number of entries in a filter chain cache.
     */
    public void setMaxFilterChainsCacheSize(int maxFilterChainsCacheSize)
    {
        _maxFilterChainsCacheSize = maxFilterChainsCacheSize;
    }

    /* ------------------------------------------------------------ */
    void destroyServlet(Servlet servlet)
    {
        if (_contextHandler!=null)
            _contextHandler.destroyServlet(servlet);
    }

    /* ------------------------------------------------------------ */
    void destroyFilter(Filter filter)
    {
        if (_contextHandler!=null)
            _contextHandler.destroyFilter(filter);
    }

}<|MERGE_RESOLUTION|>--- conflicted
+++ resolved
@@ -540,15 +540,9 @@
             // TODO httpResponse.getHttpConnection().forceClose();
             if (!response.isCommitted())
             {
-<<<<<<< HEAD
                 request.setAttribute(RequestDispatcher.ERROR_EXCEPTION_TYPE,e.getClass());
                 request.setAttribute(RequestDispatcher.ERROR_EXCEPTION,e);
-                response.sendError(HttpServletResponse.SC_INTERNAL_SERVER_ERROR,e.getMessage());
-=======
-                request.setAttribute(Dispatcher.ERROR_EXCEPTION_TYPE,e.getClass());
-                request.setAttribute(Dispatcher.ERROR_EXCEPTION,e);
                 response.sendError(HttpServletResponse.SC_INTERNAL_SERVER_ERROR);
->>>>>>> 97eec146
             }
             else
                 LOG.debug("Response already committed for handling ",e);
