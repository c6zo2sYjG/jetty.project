--- conflicted
+++ resolved
@@ -566,8 +566,7 @@
         if (_path==_param)
             return null;
 
-        int length = _param-_path;
-        boolean decoding=false;
+        Utf8StringBuilder utf8b=null;
 
         for (int i=_path;i<_param;i++)
         {
@@ -575,11 +574,10 @@
 
             if (b=='%')
             {
-                if (!decoding)
-                {
-                    _utf8b.reset();
-                    _utf8b.append(_raw,_path,i-_path);
-                    decoding=true;
+                if (utf8b==null)
+                {
+                    utf8b=new Utf8StringBuilder();
+                    utf8b.append(_raw,_path,i-_path);
                 }
                 
                 if ((i+2)>=_param)
@@ -591,7 +589,7 @@
                     try
                     {
                         String unicode = new String(Character.toChars(TypeUtil.parseInt(_raw,i+2,4,16)));
-                        _utf8b.getStringBuilder().append(unicode);
+                        utf8b.getStringBuilder().append(unicode);
                         i+=5;
                     }
                     catch(Exception e)
@@ -602,26 +600,20 @@
                 else
                 {
                     b=(byte)(0xff&TypeUtil.parseInt(_raw,i+1,2,16));
-                    _utf8b.append(b);
+                    utf8b.append(b);
                     i+=2;
                 }
                 continue;
             }
-            else if (decoding)
+            else if (utf8b!=null)
             {
-                _utf8b.append(b);
+                utf8b.append(b);
             }
         }
 
-<<<<<<< HEAD
-        if (bytes==null)
-            return new String(_raw,_path,length,_charset);
-        return new String(bytes,0,n,_charset);
-=======
-        if (!decoding)
-            return toUtf8String(_path,length);
-        return _utf8b.toString();
->>>>>>> 49d7c0c8
+        if (utf8b==null)
+            return StringUtil.toUTF8String(_raw, _path, _param-_path);
+        return utf8b.toString();
     }
     
     public String getDecodedPath(String encoding)
