//
//  ========================================================================
//  Copyright (c) 1995-2017 Mort Bay Consulting Pty. Ltd.
//  ------------------------------------------------------------------------
//  All rights reserved. This program and the accompanying materials
//  are made available under the terms of the Eclipse Public License v1.0
//  and Apache License v2.0 which accompanies this distribution.
//
//      The Eclipse Public License is available at
//      http://www.eclipse.org/legal/epl-v10.html
//
//      The Apache License v2.0 is available at
//      http://www.opensource.org/licenses/apache2.0.php
//
//  You may elect to redistribute this code under either of these licenses.
//  ========================================================================
//


package org.eclipse.jetty.server.session;

import org.junit.After;

/**
 * ModifyMaxInactiveIntervalTest
 *
 *
 */
public class ModifyMaxInactiveIntervalTest extends AbstractModifyMaxInactiveIntervalTest
{

<<<<<<< HEAD
=======

    public static int newMaxInactive = 20;
    public static int __scavenge = 1;


    @Test
    public void testReduceMaxInactiveInterval() throws Exception
    {
        int oldMaxInactive = 3;
        int newMaxInactive = 1;
        int sleep = (int)(oldMaxInactive * 0.8);
  
        
        AbstractTestServer server = new JdbcTestServer(0, oldMaxInactive, 1, SessionCache.NEVER_EVICT);
        ServletContextHandler ctxA = server.addContext("/mod");
        ctxA.addServlet(TestModServlet.class, "/test");

        server.start();
        int port=server.getPort();
        try
        {
            HttpClient client = new HttpClient();
            client.start();
            try
            {
                // Perform a request to create a session
                ContentResponse response = client.GET("http://localhost:" + port + "/mod/test?action=create");

                assertEquals(HttpServletResponse.SC_OK,response.getStatus());
                String sessionCookie = response.getHeaders().get("Set-Cookie");
                assertTrue(sessionCookie != null);
                // Mangle the cookie, replacing Path with $Path, etc.
                sessionCookie = sessionCookie.replaceFirst("(\\W)(P|p)ath=", "$1\\$Path=");

                //do another request to reduce the maxinactive interval
                Request request = client.newRequest("http://localhost:" + port + "/mod/test?action=change&val="+newMaxInactive+"&wait="+sleep);
                request.header("Cookie", sessionCookie);
                response = request.send();
                assertEquals(HttpServletResponse.SC_OK,response.getStatus());
                
                //do another request using the cookie to ensure the session is still there
                request= client.newRequest("http://localhost:" + port + "/mod/test?action=test&val="+newMaxInactive);
                request.header("Cookie", sessionCookie);
                response = request.send();
                assertEquals(HttpServletResponse.SC_OK,response.getStatus());
                
            }
            finally
            {
                client.stop();
            }
        }
        finally
        {
            server.stop();
        }
    }
    
    
    @Test
    public void testIncreaseMaxInactiveInterval() throws Exception
    {
        
        int oldMaxInactive = 3;
        int newMaxInactive = 5;
        int sleep = (int)(oldMaxInactive * 0.8);
        
        AbstractTestServer server = new JdbcTestServer(0, oldMaxInactive, 1, SessionCache.NEVER_EVICT);
        ServletContextHandler ctxA = server.addContext("/mod");
        ctxA.addServlet(TestModServlet.class, "/test");

        server.start();
        int port=server.getPort();
        try
        {
            HttpClient client = new HttpClient();
            client.start();
            try
            {
                // Perform a request to create a session
                ContentResponse response = client.GET("http://localhost:" + port + "/mod/test?action=create");

                assertEquals(HttpServletResponse.SC_OK,response.getStatus());
                String sessionCookie = response.getHeaders().get("Set-Cookie");
                assertTrue(sessionCookie != null);
                // Mangle the cookie, replacing Path with $Path, etc.
                sessionCookie = sessionCookie.replaceFirst("(\\W)(P|p)ath=", "$1\\$Path=");

                //do another request to increase the maxinactive interval, first waiting until the old expiration should have passed
                Request request = client.newRequest("http://localhost:" + port + "/mod/test?action=change&val="+newMaxInactive+"&wait="+sleep);
                request.header("Cookie", sessionCookie);
                response = request.send();
                assertEquals(HttpServletResponse.SC_OK,response.getStatus());
                
                //do another request using the cookie to ensure the session is still there
                request= client.newRequest("http://localhost:" + port + "/mod/test?action=test&val="+newMaxInactive);
                request.header("Cookie", sessionCookie);
                response = request.send();
                assertEquals(HttpServletResponse.SC_OK,response.getStatus());
                
            }
            finally
            {
                client.stop();
            }
        }
        finally
        {
            server.stop();
        }
    }
    
    
    @Test
    public void testSetMaxInactiveIntervalWithImmortalSessionAndEviction() throws Exception
    {
        int oldMaxInactive = -1;
        int newMaxInactive = 120; //2min
        int evict = 2;
        int sleep = evict;
        
        AbstractTestServer server = new JdbcTestServer(0, oldMaxInactive, 1, evict);


        ServletContextHandler ctxA = server.addContext("/mod");
        ctxA.addServlet(TestModServlet.class, "/test");

        server.start();
        int port=server.getPort();
        try
        {
            HttpClient client = new HttpClient();
            client.start();
            try
            {
                // Perform a request to create a session
                ContentResponse response = client.GET("http://localhost:" + port + "/mod/test?action=create");

                assertEquals(HttpServletResponse.SC_OK,response.getStatus());
                String sessionCookie = response.getHeaders().get("Set-Cookie");
                assertTrue(sessionCookie != null);
                // Mangle the cookie, replacing Path with $Path, etc.
                sessionCookie = sessionCookie.replaceFirst("(\\W)(P|p)ath=", "$1\\$Path=");

                //do another request to reduce the maxinactive interval
                Request request = client.newRequest("http://localhost:" + port + "/mod/test?action=change&val="+newMaxInactive+"&wait="+sleep);
                request.header("Cookie", sessionCookie);
                response = request.send();
                assertEquals(HttpServletResponse.SC_OK,response.getStatus());
                
                //do another request using the cookie to ensure the session is still there
                request= client.newRequest("http://localhost:" + port + "/mod/test?action=test&val="+newMaxInactive);
                request.header("Cookie", sessionCookie);
                response = request.send();
                assertEquals(HttpServletResponse.SC_OK,response.getStatus());
                
            }
            finally
            {
                client.stop();
            }
        }
        finally
        {
            server.stop();
        }
    }
    
    
    @Test
    public void testSetMaxInactiveIntervalWithNonImmortalSessionAndEviction() throws Exception
    {
        int oldMaxInactive = 10;
        int newMaxInactive = 2;
        int evict = 4;
        int sleep = evict;
        
        AbstractTestServer server = new JdbcTestServer(0, oldMaxInactive, 1, evict);
        ServletContextHandler ctxA = server.addContext("/mod");
        ctxA.addServlet(TestModServlet.class, "/test");

        server.start();
        int port=server.getPort();
        try
        {
            HttpClient client = new HttpClient();
            client.start();
            try
            {
                // Perform a request to create a session
                ContentResponse response = client.GET("http://localhost:" + port + "/mod/test?action=create");

                assertEquals(HttpServletResponse.SC_OK,response.getStatus());
                String sessionCookie = response.getHeaders().get("Set-Cookie");
                assertTrue(sessionCookie != null);
                // Mangle the cookie, replacing Path with $Path, etc.
                sessionCookie = sessionCookie.replaceFirst("(\\W)(P|p)ath=", "$1\\$Path=");

                //do another request to reduce the maxinactive interval
                Request request = client.newRequest("http://localhost:" + port + "/mod/test?action=change&val="+newMaxInactive+"&wait="+sleep);
                request.header("Cookie", sessionCookie);
                response = request.send();
                assertEquals(HttpServletResponse.SC_OK,response.getStatus());
                
                //do another request using the cookie to ensure the session is still there
                request= client.newRequest("http://localhost:" + port + "/mod/test?action=test&val="+newMaxInactive);
                request.header("Cookie", sessionCookie);
                response = request.send();
                assertEquals(HttpServletResponse.SC_OK,response.getStatus());
                
            }
            finally
            {
                client.stop();
            }
        }
        finally
        {
            server.stop();
        }
    }
    
    @Test
    public void testChangeMaxInactiveIntervalForImmortalSessionNoEviction() throws Exception
    {
        int oldMaxInactive = -1;
        int newMaxInactive = 120;
        
        AbstractTestServer server = new JdbcTestServer(0, oldMaxInactive, 1, SessionCache.NEVER_EVICT);


        ServletContextHandler ctxA = server.addContext("/mod");
        ctxA.addServlet(TestModServlet.class, "/test");

        server.start();
        int port=server.getPort();
        try
        {
            HttpClient client = new HttpClient();
            client.start();
            try
            {
                // Perform a request to create a session
                ContentResponse response = client.GET("http://localhost:" + port + "/mod/test?action=create");

                assertEquals(HttpServletResponse.SC_OK,response.getStatus());
                String sessionCookie = response.getHeaders().get("Set-Cookie");
                assertTrue(sessionCookie != null);
                // Mangle the cookie, replacing Path with $Path, etc.
                sessionCookie = sessionCookie.replaceFirst("(\\W)(P|p)ath=", "$1\\$Path=");

                //do another request to change the maxinactive interval
                Request request = client.newRequest("http://localhost:" + port + "/mod/test?action=change&val="+newMaxInactive+"&wait="+2);
                request.header("Cookie", sessionCookie);
                response = request.send();
                assertEquals(HttpServletResponse.SC_OK,response.getStatus());
                
                //do another request using the cookie to ensure the session is still there
                request= client.newRequest("http://localhost:" + port + "/mod/test?action=test&val="+newMaxInactive);
                request.header("Cookie", sessionCookie);
                response = request.send();
                assertEquals(HttpServletResponse.SC_OK,response.getStatus());
                
            }
            finally
            {
                client.stop();
            }
        }
        finally
        {
            server.stop();
        }
    }
    
    @Test
    public void testNoExpireSessionInUse() throws Exception
    {
        int maxInactive = 3;
        int sleep = maxInactive + (int)(maxInactive * 0.8);
        
        AbstractTestServer server = new JdbcTestServer(0, maxInactive, 1, SessionCache.NEVER_EVICT);


        ServletContextHandler ctxA = server.addContext("/mod");
        ctxA.addServlet(TestModServlet.class, "/test");

        server.start();
        int port=server.getPort();
        try
        {
            HttpClient client = new HttpClient();
            client.start();
            try
            {
                // Perform a request to create a session

                ContentResponse response = client.GET("http://localhost:" + port + "/mod/test?action=create");

                assertEquals(HttpServletResponse.SC_OK,response.getStatus());
                String sessionCookie = response.getHeaders().get("Set-Cookie");
                assertTrue(sessionCookie != null);
                // Mangle the cookie, replacing Path with $Path, etc.
                sessionCookie = sessionCookie.replaceFirst("(\\W)(P|p)ath=", "$1\\$Path=");

                //do another request that will sleep long enough for the session expiry time to have passed
                //before trying to access the session and ensure it is still there
                Request request = client.newRequest("http://localhost:" + port + "/mod/test?action=sleep&val="+sleep);
                request.header("Cookie", sessionCookie);
                response = request.send();

                assertEquals(HttpServletResponse.SC_OK,response.getStatus());             
                
            }
            finally
            {
                client.stop();
            }
        }
        finally
        {
            server.stop();
        }
    }
        
    @Test
    public void testSessionExpiryAfterModifiedMaxInactiveInterval() throws Exception
    {
        int oldMaxInactive = 4;
        int newMaxInactive = 20;
        int sleep = oldMaxInactive+(int)(oldMaxInactive * 0.8);
        
        AbstractTestServer server = new JdbcTestServer(0, oldMaxInactive,__scavenge, SessionCache.NEVER_EVICT);
        
        ServletContextHandler ctxA = server.addContext("/mod");
        ctxA.addServlet(TestModServlet.class, "/test");
      
        server.start();
        int port=server.getPort();
        try
        {
            HttpClient client = new HttpClient();
            client.start();
            try
            {
                // Perform a request to create a session
                
                ContentResponse response = client.GET("http://localhost:" + port + "/mod/test?action=create");
                
                assertEquals(HttpServletResponse.SC_OK,response.getStatus());
                String sessionCookie = response.getHeaders().get("Set-Cookie");
                assertTrue(sessionCookie != null);
                // Mangle the cookie, replacing Path with $Path, etc.
                sessionCookie = sessionCookie.replaceFirst("(\\W)(P|p)ath=", "$1\\$Path=");

                //do another request to change the maxinactive interval
                Request request = client.newRequest("http://localhost:" + port + "/mod/test?action=change&val="+newMaxInactive);
                request.header("Cookie", sessionCookie);
                response = request.send();

                assertEquals(HttpServletResponse.SC_OK,response.getStatus());
                               
                //wait for longer than the old inactive interval
                Thread.currentThread().sleep(sleep*1000L);
                
                //do another request using the cookie to ensure the session is still there
                request= client.newRequest("http://localhost:" + port + "/mod/test?action=test&val="+newMaxInactive);
                request.header("Cookie", sessionCookie);
                response = request.send();
                assertEquals(HttpServletResponse.SC_OK,response.getStatus());
                
                
            }
            finally
            {
                client.stop();
            }
        }
        finally
        {
            server.stop();
        }
    }
    
    
>>>>>>> a2e1dd3a
    @After
    public void tearDown() throws Exception 
    {
        JdbcTestHelper.shutdown(null);
    }

    /** 
     * @see org.eclipse.jetty.server.session.AbstractTestBase#createSessionDataStoreFactory()
     */
    @Override
    public SessionDataStoreFactory createSessionDataStoreFactory()
    {
<<<<<<< HEAD
        return JdbcTestHelper.newSessionDataStoreFactory();
    }

    /** 
     * @see org.eclipse.jetty.server.session.AbstractModifyMaxInactiveIntervalTest#testSessionExpiryAfterModifiedMaxInactiveInterval()
     */
    @Override
    public void testSessionExpiryAfterModifiedMaxInactiveInterval() throws Exception
    {
        super.testSessionExpiryAfterModifiedMaxInactiveInterval();
=======
        @Override
        protected void doGet(HttpServletRequest request, HttpServletResponse response) throws ServletException, IOException
        {
            String action = request.getParameter("action");
            
            if ("create".equals(action))
            {
                HttpSession session = request.getSession(true);
                return;
            }
            
            if ("change".equals(action))
            {
                //change the expiry time for the session, maybe sleeping before the change
                String tmp = request.getParameter("val");
                int interval = -1;
                interval = (tmp==null?-1:Integer.parseInt(tmp));

                tmp = request.getParameter("wait");
                int wait = (tmp==null?0:Integer.parseInt(tmp));
                if (wait >0)
                {
                    try { Thread.currentThread().sleep(wait*1000);}catch (Exception e) {throw new ServletException(e);}
                }
                HttpSession session = request.getSession(false);
                if (session == null)
                    throw new ServletException("Session is null for action=change");

                if (interval > 0)
                    session.setMaxInactiveInterval(interval);  

                session = request.getSession(false);
                if (session == null)
                    throw new ServletException ("Null session after maxInactiveInterval change");
                return;
            }

            if ("sleep".equals(action))
            {
                //sleep before trying to access the session
              
                HttpSession session = request.getSession(false);
                if (session == null)
                    throw new ServletException("Session is null for action=sleep");

                String tmp = request.getParameter("val");
                int interval = 0;
                interval = (tmp==null?0:Integer.parseInt(tmp));

                if (interval > 0) 
                {
                    try{Thread.currentThread().sleep(interval*1000);}catch (Exception e) {throw new ServletException(e);}
                }

                session = request.getSession(false);
                if (session == null)
                    throw new ServletException("Session null after sleep");

                return;
            }
            
            if ("test".equals(action))
            {
                HttpSession session = request.getSession(false);
                if (session == null)
                    throw new ServletException("Session does not exist");
                String tmp = request.getParameter("val");
                int interval = 0;
                interval = (tmp==null?0:Integer.parseInt(tmp));
                
                assertEquals(interval, session.getMaxInactiveInterval());
                return;
            }
        }
>>>>>>> a2e1dd3a
    }

    
}<|MERGE_RESOLUTION|>--- conflicted
+++ resolved
@@ -28,495 +28,20 @@
  */
 public class ModifyMaxInactiveIntervalTest extends AbstractModifyMaxInactiveIntervalTest
 {
-
-<<<<<<< HEAD
-=======
-
-    public static int newMaxInactive = 20;
-    public static int __scavenge = 1;
-
-
-    @Test
-    public void testReduceMaxInactiveInterval() throws Exception
-    {
-        int oldMaxInactive = 3;
-        int newMaxInactive = 1;
-        int sleep = (int)(oldMaxInactive * 0.8);
-  
-        
-        AbstractTestServer server = new JdbcTestServer(0, oldMaxInactive, 1, SessionCache.NEVER_EVICT);
-        ServletContextHandler ctxA = server.addContext("/mod");
-        ctxA.addServlet(TestModServlet.class, "/test");
-
-        server.start();
-        int port=server.getPort();
-        try
-        {
-            HttpClient client = new HttpClient();
-            client.start();
-            try
-            {
-                // Perform a request to create a session
-                ContentResponse response = client.GET("http://localhost:" + port + "/mod/test?action=create");
-
-                assertEquals(HttpServletResponse.SC_OK,response.getStatus());
-                String sessionCookie = response.getHeaders().get("Set-Cookie");
-                assertTrue(sessionCookie != null);
-                // Mangle the cookie, replacing Path with $Path, etc.
-                sessionCookie = sessionCookie.replaceFirst("(\\W)(P|p)ath=", "$1\\$Path=");
-
-                //do another request to reduce the maxinactive interval
-                Request request = client.newRequest("http://localhost:" + port + "/mod/test?action=change&val="+newMaxInactive+"&wait="+sleep);
-                request.header("Cookie", sessionCookie);
-                response = request.send();
-                assertEquals(HttpServletResponse.SC_OK,response.getStatus());
-                
-                //do another request using the cookie to ensure the session is still there
-                request= client.newRequest("http://localhost:" + port + "/mod/test?action=test&val="+newMaxInactive);
-                request.header("Cookie", sessionCookie);
-                response = request.send();
-                assertEquals(HttpServletResponse.SC_OK,response.getStatus());
-                
-            }
-            finally
-            {
-                client.stop();
-            }
-        }
-        finally
-        {
-            server.stop();
-        }
-    }
-    
-    
-    @Test
-    public void testIncreaseMaxInactiveInterval() throws Exception
-    {
-        
-        int oldMaxInactive = 3;
-        int newMaxInactive = 5;
-        int sleep = (int)(oldMaxInactive * 0.8);
-        
-        AbstractTestServer server = new JdbcTestServer(0, oldMaxInactive, 1, SessionCache.NEVER_EVICT);
-        ServletContextHandler ctxA = server.addContext("/mod");
-        ctxA.addServlet(TestModServlet.class, "/test");
-
-        server.start();
-        int port=server.getPort();
-        try
-        {
-            HttpClient client = new HttpClient();
-            client.start();
-            try
-            {
-                // Perform a request to create a session
-                ContentResponse response = client.GET("http://localhost:" + port + "/mod/test?action=create");
-
-                assertEquals(HttpServletResponse.SC_OK,response.getStatus());
-                String sessionCookie = response.getHeaders().get("Set-Cookie");
-                assertTrue(sessionCookie != null);
-                // Mangle the cookie, replacing Path with $Path, etc.
-                sessionCookie = sessionCookie.replaceFirst("(\\W)(P|p)ath=", "$1\\$Path=");
-
-                //do another request to increase the maxinactive interval, first waiting until the old expiration should have passed
-                Request request = client.newRequest("http://localhost:" + port + "/mod/test?action=change&val="+newMaxInactive+"&wait="+sleep);
-                request.header("Cookie", sessionCookie);
-                response = request.send();
-                assertEquals(HttpServletResponse.SC_OK,response.getStatus());
-                
-                //do another request using the cookie to ensure the session is still there
-                request= client.newRequest("http://localhost:" + port + "/mod/test?action=test&val="+newMaxInactive);
-                request.header("Cookie", sessionCookie);
-                response = request.send();
-                assertEquals(HttpServletResponse.SC_OK,response.getStatus());
-                
-            }
-            finally
-            {
-                client.stop();
-            }
-        }
-        finally
-        {
-            server.stop();
-        }
-    }
-    
-    
-    @Test
-    public void testSetMaxInactiveIntervalWithImmortalSessionAndEviction() throws Exception
-    {
-        int oldMaxInactive = -1;
-        int newMaxInactive = 120; //2min
-        int evict = 2;
-        int sleep = evict;
-        
-        AbstractTestServer server = new JdbcTestServer(0, oldMaxInactive, 1, evict);
-
-
-        ServletContextHandler ctxA = server.addContext("/mod");
-        ctxA.addServlet(TestModServlet.class, "/test");
-
-        server.start();
-        int port=server.getPort();
-        try
-        {
-            HttpClient client = new HttpClient();
-            client.start();
-            try
-            {
-                // Perform a request to create a session
-                ContentResponse response = client.GET("http://localhost:" + port + "/mod/test?action=create");
-
-                assertEquals(HttpServletResponse.SC_OK,response.getStatus());
-                String sessionCookie = response.getHeaders().get("Set-Cookie");
-                assertTrue(sessionCookie != null);
-                // Mangle the cookie, replacing Path with $Path, etc.
-                sessionCookie = sessionCookie.replaceFirst("(\\W)(P|p)ath=", "$1\\$Path=");
-
-                //do another request to reduce the maxinactive interval
-                Request request = client.newRequest("http://localhost:" + port + "/mod/test?action=change&val="+newMaxInactive+"&wait="+sleep);
-                request.header("Cookie", sessionCookie);
-                response = request.send();
-                assertEquals(HttpServletResponse.SC_OK,response.getStatus());
-                
-                //do another request using the cookie to ensure the session is still there
-                request= client.newRequest("http://localhost:" + port + "/mod/test?action=test&val="+newMaxInactive);
-                request.header("Cookie", sessionCookie);
-                response = request.send();
-                assertEquals(HttpServletResponse.SC_OK,response.getStatus());
-                
-            }
-            finally
-            {
-                client.stop();
-            }
-        }
-        finally
-        {
-            server.stop();
-        }
-    }
-    
-    
-    @Test
-    public void testSetMaxInactiveIntervalWithNonImmortalSessionAndEviction() throws Exception
-    {
-        int oldMaxInactive = 10;
-        int newMaxInactive = 2;
-        int evict = 4;
-        int sleep = evict;
-        
-        AbstractTestServer server = new JdbcTestServer(0, oldMaxInactive, 1, evict);
-        ServletContextHandler ctxA = server.addContext("/mod");
-        ctxA.addServlet(TestModServlet.class, "/test");
-
-        server.start();
-        int port=server.getPort();
-        try
-        {
-            HttpClient client = new HttpClient();
-            client.start();
-            try
-            {
-                // Perform a request to create a session
-                ContentResponse response = client.GET("http://localhost:" + port + "/mod/test?action=create");
-
-                assertEquals(HttpServletResponse.SC_OK,response.getStatus());
-                String sessionCookie = response.getHeaders().get("Set-Cookie");
-                assertTrue(sessionCookie != null);
-                // Mangle the cookie, replacing Path with $Path, etc.
-                sessionCookie = sessionCookie.replaceFirst("(\\W)(P|p)ath=", "$1\\$Path=");
-
-                //do another request to reduce the maxinactive interval
-                Request request = client.newRequest("http://localhost:" + port + "/mod/test?action=change&val="+newMaxInactive+"&wait="+sleep);
-                request.header("Cookie", sessionCookie);
-                response = request.send();
-                assertEquals(HttpServletResponse.SC_OK,response.getStatus());
-                
-                //do another request using the cookie to ensure the session is still there
-                request= client.newRequest("http://localhost:" + port + "/mod/test?action=test&val="+newMaxInactive);
-                request.header("Cookie", sessionCookie);
-                response = request.send();
-                assertEquals(HttpServletResponse.SC_OK,response.getStatus());
-                
-            }
-            finally
-            {
-                client.stop();
-            }
-        }
-        finally
-        {
-            server.stop();
-        }
-    }
-    
-    @Test
-    public void testChangeMaxInactiveIntervalForImmortalSessionNoEviction() throws Exception
-    {
-        int oldMaxInactive = -1;
-        int newMaxInactive = 120;
-        
-        AbstractTestServer server = new JdbcTestServer(0, oldMaxInactive, 1, SessionCache.NEVER_EVICT);
-
-
-        ServletContextHandler ctxA = server.addContext("/mod");
-        ctxA.addServlet(TestModServlet.class, "/test");
-
-        server.start();
-        int port=server.getPort();
-        try
-        {
-            HttpClient client = new HttpClient();
-            client.start();
-            try
-            {
-                // Perform a request to create a session
-                ContentResponse response = client.GET("http://localhost:" + port + "/mod/test?action=create");
-
-                assertEquals(HttpServletResponse.SC_OK,response.getStatus());
-                String sessionCookie = response.getHeaders().get("Set-Cookie");
-                assertTrue(sessionCookie != null);
-                // Mangle the cookie, replacing Path with $Path, etc.
-                sessionCookie = sessionCookie.replaceFirst("(\\W)(P|p)ath=", "$1\\$Path=");
-
-                //do another request to change the maxinactive interval
-                Request request = client.newRequest("http://localhost:" + port + "/mod/test?action=change&val="+newMaxInactive+"&wait="+2);
-                request.header("Cookie", sessionCookie);
-                response = request.send();
-                assertEquals(HttpServletResponse.SC_OK,response.getStatus());
-                
-                //do another request using the cookie to ensure the session is still there
-                request= client.newRequest("http://localhost:" + port + "/mod/test?action=test&val="+newMaxInactive);
-                request.header("Cookie", sessionCookie);
-                response = request.send();
-                assertEquals(HttpServletResponse.SC_OK,response.getStatus());
-                
-            }
-            finally
-            {
-                client.stop();
-            }
-        }
-        finally
-        {
-            server.stop();
-        }
-    }
-    
-    @Test
-    public void testNoExpireSessionInUse() throws Exception
-    {
-        int maxInactive = 3;
-        int sleep = maxInactive + (int)(maxInactive * 0.8);
-        
-        AbstractTestServer server = new JdbcTestServer(0, maxInactive, 1, SessionCache.NEVER_EVICT);
-
-
-        ServletContextHandler ctxA = server.addContext("/mod");
-        ctxA.addServlet(TestModServlet.class, "/test");
-
-        server.start();
-        int port=server.getPort();
-        try
-        {
-            HttpClient client = new HttpClient();
-            client.start();
-            try
-            {
-                // Perform a request to create a session
-
-                ContentResponse response = client.GET("http://localhost:" + port + "/mod/test?action=create");
-
-                assertEquals(HttpServletResponse.SC_OK,response.getStatus());
-                String sessionCookie = response.getHeaders().get("Set-Cookie");
-                assertTrue(sessionCookie != null);
-                // Mangle the cookie, replacing Path with $Path, etc.
-                sessionCookie = sessionCookie.replaceFirst("(\\W)(P|p)ath=", "$1\\$Path=");
-
-                //do another request that will sleep long enough for the session expiry time to have passed
-                //before trying to access the session and ensure it is still there
-                Request request = client.newRequest("http://localhost:" + port + "/mod/test?action=sleep&val="+sleep);
-                request.header("Cookie", sessionCookie);
-                response = request.send();
-
-                assertEquals(HttpServletResponse.SC_OK,response.getStatus());             
-                
-            }
-            finally
-            {
-                client.stop();
-            }
-        }
-        finally
-        {
-            server.stop();
-        }
-    }
-        
-    @Test
-    public void testSessionExpiryAfterModifiedMaxInactiveInterval() throws Exception
-    {
-        int oldMaxInactive = 4;
-        int newMaxInactive = 20;
-        int sleep = oldMaxInactive+(int)(oldMaxInactive * 0.8);
-        
-        AbstractTestServer server = new JdbcTestServer(0, oldMaxInactive,__scavenge, SessionCache.NEVER_EVICT);
-        
-        ServletContextHandler ctxA = server.addContext("/mod");
-        ctxA.addServlet(TestModServlet.class, "/test");
-      
-        server.start();
-        int port=server.getPort();
-        try
-        {
-            HttpClient client = new HttpClient();
-            client.start();
-            try
-            {
-                // Perform a request to create a session
-                
-                ContentResponse response = client.GET("http://localhost:" + port + "/mod/test?action=create");
-                
-                assertEquals(HttpServletResponse.SC_OK,response.getStatus());
-                String sessionCookie = response.getHeaders().get("Set-Cookie");
-                assertTrue(sessionCookie != null);
-                // Mangle the cookie, replacing Path with $Path, etc.
-                sessionCookie = sessionCookie.replaceFirst("(\\W)(P|p)ath=", "$1\\$Path=");
-
-                //do another request to change the maxinactive interval
-                Request request = client.newRequest("http://localhost:" + port + "/mod/test?action=change&val="+newMaxInactive);
-                request.header("Cookie", sessionCookie);
-                response = request.send();
-
-                assertEquals(HttpServletResponse.SC_OK,response.getStatus());
-                               
-                //wait for longer than the old inactive interval
-                Thread.currentThread().sleep(sleep*1000L);
-                
-                //do another request using the cookie to ensure the session is still there
-                request= client.newRequest("http://localhost:" + port + "/mod/test?action=test&val="+newMaxInactive);
-                request.header("Cookie", sessionCookie);
-                response = request.send();
-                assertEquals(HttpServletResponse.SC_OK,response.getStatus());
-                
-                
-            }
-            finally
-            {
-                client.stop();
-            }
-        }
-        finally
-        {
-            server.stop();
-        }
-    }
-    
-    
->>>>>>> a2e1dd3a
-    @After
-    public void tearDown() throws Exception 
-    {
-        JdbcTestHelper.shutdown(null);
-    }
-
     /** 
      * @see org.eclipse.jetty.server.session.AbstractTestBase#createSessionDataStoreFactory()
      */
     @Override
     public SessionDataStoreFactory createSessionDataStoreFactory()
     {
-<<<<<<< HEAD
-        return JdbcTestHelper.newSessionDataStoreFactory();
+       return JdbcTestHelper.newSessionDataStoreFactory();
     }
+    
+    @After
+    public void tearDown() throws Exception 
+    {
+        JdbcTestHelper.shutdown(null);
+    }
+  
 
-    /** 
-     * @see org.eclipse.jetty.server.session.AbstractModifyMaxInactiveIntervalTest#testSessionExpiryAfterModifiedMaxInactiveInterval()
-     */
-    @Override
-    public void testSessionExpiryAfterModifiedMaxInactiveInterval() throws Exception
-    {
-        super.testSessionExpiryAfterModifiedMaxInactiveInterval();
-=======
-        @Override
-        protected void doGet(HttpServletRequest request, HttpServletResponse response) throws ServletException, IOException
-        {
-            String action = request.getParameter("action");
-            
-            if ("create".equals(action))
-            {
-                HttpSession session = request.getSession(true);
-                return;
-            }
-            
-            if ("change".equals(action))
-            {
-                //change the expiry time for the session, maybe sleeping before the change
-                String tmp = request.getParameter("val");
-                int interval = -1;
-                interval = (tmp==null?-1:Integer.parseInt(tmp));
-
-                tmp = request.getParameter("wait");
-                int wait = (tmp==null?0:Integer.parseInt(tmp));
-                if (wait >0)
-                {
-                    try { Thread.currentThread().sleep(wait*1000);}catch (Exception e) {throw new ServletException(e);}
-                }
-                HttpSession session = request.getSession(false);
-                if (session == null)
-                    throw new ServletException("Session is null for action=change");
-
-                if (interval > 0)
-                    session.setMaxInactiveInterval(interval);  
-
-                session = request.getSession(false);
-                if (session == null)
-                    throw new ServletException ("Null session after maxInactiveInterval change");
-                return;
-            }
-
-            if ("sleep".equals(action))
-            {
-                //sleep before trying to access the session
-              
-                HttpSession session = request.getSession(false);
-                if (session == null)
-                    throw new ServletException("Session is null for action=sleep");
-
-                String tmp = request.getParameter("val");
-                int interval = 0;
-                interval = (tmp==null?0:Integer.parseInt(tmp));
-
-                if (interval > 0) 
-                {
-                    try{Thread.currentThread().sleep(interval*1000);}catch (Exception e) {throw new ServletException(e);}
-                }
-
-                session = request.getSession(false);
-                if (session == null)
-                    throw new ServletException("Session null after sleep");
-
-                return;
-            }
-            
-            if ("test".equals(action))
-            {
-                HttpSession session = request.getSession(false);
-                if (session == null)
-                    throw new ServletException("Session does not exist");
-                String tmp = request.getParameter("val");
-                int interval = 0;
-                interval = (tmp==null?0:Integer.parseInt(tmp));
-                
-                assertEquals(interval, session.getMaxInactiveInterval());
-                return;
-            }
-        }
->>>>>>> a2e1dd3a
-    }
-
-    
 }