--- conflicted
+++ resolved
@@ -1,4 +1,3 @@
-<<<<<<< HEAD
 <?xml version="1.0" encoding="UTF-8"?>
 <project xmlns="http://maven.apache.org/POM/4.0.0" xmlns:xsi="http://www.w3.org/2001/XMLSchema-instance" xsi:schemaLocation="http://maven.apache.org/POM/4.0.0 http://maven.apache.org/maven-v4_0_0.xsd">
   <parent>
@@ -165,81 +164,4 @@
    </plugins>
   </build>
 
-</project>
-=======
-<?xml version="1.0" encoding="UTF-8"?>
-<project xmlns="http://maven.apache.org/POM/4.0.0" xmlns:xsi="http://www.w3.org/2001/XMLSchema-instance" xsi:schemaLocation="http://maven.apache.org/POM/4.0.0 http://maven.apache.org/maven-v4_0_0.xsd">
-  <parent>
-    <groupId>org.eclipse.jetty.gcloud</groupId>
-    <artifactId>gcloud-parent</artifactId>
-    <version>9.3.22-SNAPSHOT</version>
-  </parent>
-
-  <modelVersion>4.0.0</modelVersion>
-  <artifactId>jetty-gcloud-session-manager</artifactId>
-  <name>Jetty :: GCloud :: Session Manager</name>
-
-  <dependencies>
-    <dependency>
-      <groupId>org.eclipse.jetty</groupId>
-      <artifactId>jetty-server</artifactId>
-      <version>${project.version}</version>
-    </dependency>
-    <dependency>
-      <groupId>com.google.cloud</groupId>
-      <artifactId>gcloud-java-datastore</artifactId>
-      <version>${gcloud.version}</version>
-    </dependency>
-    <dependency>
-      <groupId>org.eclipse.jetty</groupId>
-      <artifactId>jetty-webapp</artifactId>
-      <version>${project.version}</version>
-      <scope>test</scope>
-    </dependency>
-    <dependency>
-      <groupId>org.eclipse.jetty.websocket</groupId>
-      <artifactId>websocket-servlet</artifactId>
-      <version>${project.version}</version>
-      <scope>test</scope>
-    </dependency>
-    <dependency>
-      <groupId>org.eclipse.jetty.websocket</groupId>
-      <artifactId>websocket-server</artifactId>
-      <version>${project.version}</version>
-      <scope>test</scope>
-    </dependency>
-    <dependency>
-      <groupId>org.eclipse.jetty.toolchain</groupId>
-      <artifactId>jetty-test-helper</artifactId>
-      <scope>test</scope>
-    </dependency>
-  </dependencies>
-
- <properties>
-   <bundle-symbolic-name>${project.groupId}.session</bundle-symbolic-name>
- </properties>
-
-  <build>
-    <plugins>
-      <plugin>
-          <groupId>org.apache.felix</groupId>
-          <artifactId>maven-bundle-plugin</artifactId>
-          <extensions>true</extensions>
-          <executions>
-              <execution>
-                  <goals>
-                      <goal>manifest</goal>
-                  </goals>
-                  <configuration>
-                      <instructions>
-                          <Export-Package>org.eclipse.jetty.gcloud.session.*;version="${parsedVersion.majorVersion}.${parsedVersion.minorVersion}.${parsedVersion.incrementalVersion}";</Export-Package>
-                      </instructions>
-                    </configuration>
-                 </execution>
-            </executions>
-      </plugin>
-   </plugins>
-  </build>
-
-</project>
->>>>>>> 28babcf6
+</project>