//
//  ========================================================================
//  Copyright (c) 1995-2018 Mort Bay Consulting Pty. Ltd.
//  ------------------------------------------------------------------------
//  All rights reserved. This program and the accompanying materials
//  are made available under the terms of the Eclipse Public License v1.0
//  and Apache License v2.0 which accompanies this distribution.
//
//      The Eclipse Public License is available at
//      http://www.eclipse.org/legal/epl-v10.html
//
//      The Apache License v2.0 is available at
//      http://www.opensource.org/licenses/apache2.0.php
//
//  You may elect to redistribute this code under either of these licenses.
//  ========================================================================
//

package org.eclipse.jetty.client;

import java.net.URI;
import java.util.ArrayList;
import java.util.HashMap;
import java.util.List;
import java.util.Map;
import java.util.regex.Matcher;
import java.util.regex.Pattern;

import org.eclipse.jetty.client.api.Authentication;
import org.eclipse.jetty.client.api.Authentication.HeaderInfo;
import org.eclipse.jetty.client.api.Connection;
import org.eclipse.jetty.client.api.ContentProvider;
import org.eclipse.jetty.client.api.ContentResponse;
import org.eclipse.jetty.client.api.Request;
import org.eclipse.jetty.client.api.Response;
import org.eclipse.jetty.client.api.Result;
import org.eclipse.jetty.client.util.BufferingResponseListener;
import org.eclipse.jetty.http.HttpField;
import org.eclipse.jetty.http.HttpHeader;
import org.eclipse.jetty.http.QuotedCSV;
import org.eclipse.jetty.util.StringUtil;
import org.eclipse.jetty.util.log.Log;
import org.eclipse.jetty.util.log.Logger;

public abstract class AuthenticationProtocolHandler implements ProtocolHandler
{
    public static final int DEFAULT_MAX_CONTENT_LENGTH = 16*1024;
    public static final Logger LOG = Log.getLogger(AuthenticationProtocolHandler.class);
    
    private static final Pattern PARAM_PATTERN = Pattern.compile("([^=]+)=([^=]+)?");
    private static final Pattern TYPE_PATTERN = Pattern.compile("([^\\s]+)(\\s+(.*))?");
<<<<<<< HEAD
    private static final Pattern MULTIPLE_CHALLENGE_PATTERN = Pattern.compile("(.*),\\s*([^=\\s,]+(\\s+[^=\\s].*)?)");
    private static final Pattern BASE64_PATTERN = Pattern.compile("[\\+\\-\\.\\/\\dA-Z_a-z~]+=*");
    private static final int MAX_DEPTH = 10;

=======
    private static final Pattern MULTIPLE_CHALLENGE_PATTERN = Pattern.compile("(.*),\\s*([^=\\s,]+(\\s+[^=\\s].*)?)\\s*");
    private static final Pattern BASE64_PATTERN = Pattern.compile("([^\\s,=]+=*)\\s*");
    
>>>>>>> adb844de
    private final HttpClient client;
    private final int maxContentLength;
    private final ResponseNotifier notifier;

    protected AuthenticationProtocolHandler(HttpClient client, int maxContentLength)
    {
        this.client = client;
        this.maxContentLength = maxContentLength;
        this.notifier = new ResponseNotifier();
    }

    protected HttpClient getHttpClient()
    {
        return client;
    }

    protected abstract HttpHeader getAuthenticateHeader();

    protected abstract HttpHeader getAuthorizationHeader();

    protected abstract URI getAuthenticationURI(Request request);

    protected abstract String getAuthenticationAttribute();

    @Override
    public Response.Listener getResponseListener()
    {
        // Return new instances every time to keep track of the response content
        return new AuthenticationListener();
    }
    
    protected List<HeaderInfo> getHeaderInfo(String value) throws IllegalArgumentException
    {
        return getHeaderInfo(value, 0);
    }
    
    protected List<HeaderInfo> getHeaderInfo(String value, int depth) throws IllegalArgumentException
    {
        if(depth > MAX_DEPTH)
            throw new IllegalStateException("too many challanges");
        
        Matcher m = MULTIPLE_CHALLENGE_PATTERN.matcher(value);
        if (m.matches())
        {
            List<HeaderInfo> l = new ArrayList<>();
            l.addAll(getHeaderInfo(m.group(1), depth+1));
            l.addAll(getHeaderInfo(m.group(2), depth+1));
            return l;
        }
        else
        {
            List<HeaderInfo> l = new ArrayList<>();
            l.add(newHeaderInfo(value));
            return l;
        }
    }

    protected HeaderInfo newHeaderInfo(String value) throws IllegalArgumentException
    {
        String type;
        Map<String,String> params = new HashMap<>();
        
        Matcher m = TYPE_PATTERN.matcher(value);
        if (m.matches())
        {
            type = m.group(1);
            if (m.group(2) != null)
                params = parseParameters(m.group(3));
        }
        else
        {
            throw new IllegalArgumentException("Invalid Authentication Format");
        }
        
        return new HeaderInfo(getAuthorizationHeader(), type, params);
    }
    
    protected Map<String, String> parseParameters(String wwwAuthenticate) throws IllegalArgumentException
    {
        Map<String, String> result = new HashMap<>();
        
        Matcher b64 = BASE64_PATTERN.matcher(wwwAuthenticate);
        if (b64.matches())
        {
            result.put("base64", wwwAuthenticate);
            return result;
        }
        
        QuotedCSV parts = new QuotedCSV(false, wwwAuthenticate);
        for (String part : parts)
        {
            Matcher params = PARAM_PATTERN.matcher(part);
            if (params.matches())
            {
                String name = StringUtil.asciiToLowerCase(params.group(1));
                String value = (params.group(2)==null) ? "" : params.group(2);
                result.put(name, value);
            }
            else
            {
                throw new IllegalArgumentException("Invalid Authentication Format");
            }
        }
        return result;
    }

    private class AuthenticationListener extends BufferingResponseListener
    {
        private AuthenticationListener()
        {
            super(maxContentLength);
        }

        @Override
        public void onComplete(Result result)
        {
            HttpRequest request = (HttpRequest)result.getRequest();
            ContentResponse response = new HttpContentResponse(result.getResponse(), getContent(), getMediaType(), getEncoding());
            if (result.getResponseFailure() != null)
            {
                if (LOG.isDebugEnabled())
                    LOG.debug("Authentication challenge failed {}", result.getFailure());
                forwardFailureComplete(request, result.getRequestFailure(), response, result.getResponseFailure());
                return;
            }

            String authenticationAttribute = getAuthenticationAttribute();
            HttpConversation conversation = request.getConversation();
            if (conversation.getAttribute(authenticationAttribute) != null)
            {
                // We have already tried to authenticate, but we failed again.
                if (LOG.isDebugEnabled())
                    LOG.debug("Bad credentials for {}", request);
                forwardSuccessComplete(request, response);
                return;
            }

            HttpHeader header = getAuthenticateHeader();
            List<Authentication.HeaderInfo> headerInfos = parseAuthenticateHeader(response, header);
            if (headerInfos.isEmpty())
            {
                if (LOG.isDebugEnabled())
                    LOG.debug("Authentication challenge without {} header", header);
                forwardFailureComplete(request, result.getRequestFailure(), response, new HttpResponseException("HTTP protocol violation: Authentication challenge without " + header + " header", response));
                return;
            }

            Authentication authentication = null;
            Authentication.HeaderInfo headerInfo = null;
            URI authURI = resolveURI(request, getAuthenticationURI(request));
            if (authURI != null)
            {
                for (Authentication.HeaderInfo element : headerInfos)
                {
                    authentication = client.getAuthenticationStore().findAuthentication(element.getType(), authURI, element.getRealm());
                    if (authentication != null)
                    {
                        headerInfo = element;
                        break;
                    }
                }
            }
            if (authentication == null)
            {
                if (LOG.isDebugEnabled())
                    LOG.debug("No authentication available for {}", request);
                forwardSuccessComplete(request, response);
                return;
            }

            ContentProvider requestContent = request.getContent();
            if (requestContent != null && !requestContent.isReproducible())
            {
                if (LOG.isDebugEnabled())
                    LOG.debug("Request content not reproducible for {}", request);
                forwardSuccessComplete(request, response);
                return;
            }

            try
            {
                Authentication.Result authnResult = authentication.authenticate(request, response, headerInfo, conversation);
                if (LOG.isDebugEnabled())
                    LOG.debug("Authentication result {}", authnResult);
                if (authnResult == null)
                {
                    forwardSuccessComplete(request, response);
                    return;
                }

                conversation.setAttribute(authenticationAttribute, true);

                URI requestURI = request.getURI();
                String path = null;
                if (requestURI == null)
                {
                    requestURI = resolveURI(request, null);
                    path = request.getPath();
                }
                Request newRequest = client.copyRequest(request, requestURI);
                if (path != null)
                    newRequest.path(path);

                authnResult.apply(newRequest);
                // Copy existing, explicitly set, authorization headers.
                copyIfAbsent(request, newRequest, HttpHeader.AUTHORIZATION);
                copyIfAbsent(request, newRequest, HttpHeader.PROXY_AUTHORIZATION);

                newRequest.onResponseSuccess(r -> client.getAuthenticationStore().addAuthenticationResult(authnResult));

                Connection connection = (Connection)request.getAttributes().get(Connection.class.getName());
                if (connection != null)
                    connection.send(newRequest, null);
                else
                    newRequest.send(null);
            }
            catch (Throwable x)
            {
                if (LOG.isDebugEnabled())
                    LOG.debug("Authentication failed", x);
                forwardFailureComplete(request, null, response, x);
            }
        }

        private URI resolveURI(HttpRequest request, URI uri)
        {
            if (uri != null)
                return uri;
            String target = request.getScheme() + "://" + request.getHost();
            int port = request.getPort();
            if (port > 0)
                target += ":" + port;
            return URI.create(target);
        }

        private void copyIfAbsent(HttpRequest oldRequest, Request newRequest, HttpHeader header)
        {
            HttpField field = oldRequest.getHeaders().getField(header);
            if (field != null && !newRequest.getHeaders().contains(header))
                newRequest.getHeaders().put(field);
        }

        private void forwardSuccessComplete(HttpRequest request, Response response)
        {
            HttpConversation conversation = request.getConversation();
            conversation.updateResponseListeners(null);
            notifier.forwardSuccessComplete(conversation.getResponseListeners(), request, response);
        }

        private void forwardFailureComplete(HttpRequest request, Throwable requestFailure, Response response, Throwable responseFailure)
        {
            HttpConversation conversation = request.getConversation();
            conversation.updateResponseListeners(null);
            List<Response.ResponseListener> responseListeners = conversation.getResponseListeners();
            if (responseFailure == null)
                notifier.forwardSuccess(responseListeners, response);
            else
                notifier.forwardFailure(responseListeners, response, responseFailure);
            notifier.notifyComplete(responseListeners, new Result(request, requestFailure, response, responseFailure));
        }

        private List<Authentication.HeaderInfo> parseAuthenticateHeader(Response response, HttpHeader header)
        {
            // TODO: these should be ordered by strength
            List<Authentication.HeaderInfo> result = new ArrayList<>();
            List<String> values = response.getHeaders().getValuesList(header);
            for (String value : values)
            {
                try
                {
                    result.addAll(getHeaderInfo(value));
                }
                catch(IllegalArgumentException e)
                {
                    if (LOG.isDebugEnabled())
                        LOG.debug("Failed to parse authentication header", e);
                }
            }
            return result;
        }
    }
}<|MERGE_RESOLUTION|>--- conflicted
+++ resolved
@@ -49,16 +49,10 @@
     
     private static final Pattern PARAM_PATTERN = Pattern.compile("([^=]+)=([^=]+)?");
     private static final Pattern TYPE_PATTERN = Pattern.compile("([^\\s]+)(\\s+(.*))?");
-<<<<<<< HEAD
     private static final Pattern MULTIPLE_CHALLENGE_PATTERN = Pattern.compile("(.*),\\s*([^=\\s,]+(\\s+[^=\\s].*)?)");
     private static final Pattern BASE64_PATTERN = Pattern.compile("[\\+\\-\\.\\/\\dA-Z_a-z~]+=*");
     private static final int MAX_DEPTH = 10;
 
-=======
-    private static final Pattern MULTIPLE_CHALLENGE_PATTERN = Pattern.compile("(.*),\\s*([^=\\s,]+(\\s+[^=\\s].*)?)\\s*");
-    private static final Pattern BASE64_PATTERN = Pattern.compile("([^\\s,=]+=*)\\s*");
-    
->>>>>>> adb844de
     private final HttpClient client;
     private final int maxContentLength;
     private final ResponseNotifier notifier;
