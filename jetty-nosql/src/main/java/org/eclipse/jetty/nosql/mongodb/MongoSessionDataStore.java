--- conflicted
+++ resolved
@@ -462,16 +462,6 @@
 
     }
 
-<<<<<<< HEAD
-    @Override
-    public void cleanOrphans(long timeLimit)
-    {
-        // TODO
-
-    }
-
-=======
->>>>>>> ce568995
 
     /**
      * @see org.eclipse.jetty.server.session.SessionDataStore#initialize(org.eclipse.jetty.server.session.SessionContext)
