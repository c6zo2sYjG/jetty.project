//
//  ========================================================================
//  Copyright (c) 1995-2018 Mort Bay Consulting Pty. Ltd.
//  ------------------------------------------------------------------------
//  All rights reserved. This program and the accompanying materials
//  are made available under the terms of the Eclipse Public License v1.0
//  and Apache License v2.0 which accompanies this distribution.
//
//      The Eclipse Public License is available at
//      http://www.eclipse.org/legal/epl-v10.html
//
//      The Apache License v2.0 is available at
//      http://www.opensource.org/licenses/apache2.0.php
//
//  You may elect to redistribute this code under either of these licenses.
//  ========================================================================
//

package org.eclipse.jetty.security;

import java.io.IOException;
import java.util.ArrayList;
import java.util.Arrays;
import java.util.Collection;
import java.util.Collections;
import java.util.HashMap;
import java.util.HashSet;
import java.util.List;
import java.util.Map;
import java.util.Map.Entry;
import java.util.Set;
import java.util.concurrent.CopyOnWriteArrayList;
import java.util.concurrent.CopyOnWriteArraySet;

import javax.servlet.HttpConstraintElement;
import javax.servlet.HttpMethodConstraintElement;
import javax.servlet.ServletSecurityElement;
import javax.servlet.annotation.ServletSecurity.EmptyRoleSemantic;
import javax.servlet.annotation.ServletSecurity.TransportGuarantee;

import org.eclipse.jetty.http.HttpStatus;
import org.eclipse.jetty.http.pathmap.MappedResource;
import org.eclipse.jetty.http.pathmap.PathMappings;
import org.eclipse.jetty.server.HttpConfiguration;
import org.eclipse.jetty.server.Request;
import org.eclipse.jetty.server.Response;
import org.eclipse.jetty.server.UserIdentity;
import org.eclipse.jetty.server.handler.ContextHandler;
import org.eclipse.jetty.util.URIUtil;
import org.eclipse.jetty.util.component.DumpableCollection;
import org.eclipse.jetty.util.log.Log;
import org.eclipse.jetty.util.log.Logger;
import org.eclipse.jetty.util.security.Constraint;

/**
 * ConstraintSecurityHandler
 * <p> 
 * Handler to enforce SecurityConstraints. This implementation is servlet spec
 * 3.1 compliant and pre-computes the constraint combinations for runtime
 * efficiency.
 */
public class ConstraintSecurityHandler extends SecurityHandler implements ConstraintAware
{
    private static final Logger LOG = Log.getLogger(SecurityHandler.class); //use same as SecurityHandler
    
    private static final String OMISSION_SUFFIX = ".omission";
    private static final String ALL_METHODS = "*";
    private final List<ConstraintMapping> _constraintMappings= new CopyOnWriteArrayList<>();
    private final Set<String> _roles = new CopyOnWriteArraySet<>();
    private final PathMappings<Map<String, RoleInfo>> _constraintRoles = new PathMappings<>();
    private boolean _denyUncoveredMethods = false;


    /* ------------------------------------------------------------ */
    public static Constraint createConstraint()
    {
        return new Constraint();
    }
    
    /* ------------------------------------------------------------ */
    public static Constraint createConstraint(Constraint constraint)
    {
        try
        {
            return (Constraint)constraint.clone();
        }
        catch (CloneNotSupportedException e)
        {
            throw new IllegalStateException (e);
        }
    }
    
    /* ------------------------------------------------------------ */
    /**
     * Create a security constraint
     * 
     * @param name the name of the constraint
     * @param authenticate true to authenticate
     * @param roles list of roles
     * @param dataConstraint the data constraint
     * @return the constraint
     */
    public static Constraint createConstraint (String name, boolean authenticate, String[] roles, int dataConstraint)
    {
        Constraint constraint = createConstraint();
        if (name != null)
            constraint.setName(name);
        constraint.setAuthenticate(authenticate);
        constraint.setRoles(roles);
        constraint.setDataConstraint(dataConstraint);
        return constraint;
    }
    

    /* ------------------------------------------------------------ */
    /**
     * Create a Constraint
     * 
     * @param name the name
     * @param element the http constraint element
     * @return the created constraint
     */
    public static Constraint createConstraint (String name, HttpConstraintElement element)
    {
        return createConstraint(name, element.getRolesAllowed(), element.getEmptyRoleSemantic(), element.getTransportGuarantee());     
    }


    /* ------------------------------------------------------------ */
    /**
     * Create Constraint
     * 
     * @param name the name
     * @param rolesAllowed the list of allowed roles
     * @param permitOrDeny the permission semantic
     * @param transport the transport guarantee
     * @return the created constraint
     */
    public static Constraint createConstraint (String name, String[] rolesAllowed, EmptyRoleSemantic permitOrDeny, TransportGuarantee transport)
    {
        Constraint constraint = createConstraint();
        
        if (rolesAllowed == null || rolesAllowed.length==0)
        {           
            if (permitOrDeny.equals(EmptyRoleSemantic.DENY))
            {
                //Equivalent to <auth-constraint> with no roles
                constraint.setName(name+"-Deny");
                constraint.setAuthenticate(true);
            }
            else
            {
                //Equivalent to no <auth-constraint>
                constraint.setName(name+"-Permit");
                constraint.setAuthenticate(false);
            }
        }
        else
        {
            //Equivalent to <auth-constraint> with list of <security-role-name>s
            constraint.setAuthenticate(true);
            constraint.setRoles(rolesAllowed);
            constraint.setName(name+"-RolesAllowed");           
        } 

        //Equivalent to //<user-data-constraint><transport-guarantee>CONFIDENTIAL</transport-guarantee></user-data-constraint>
        constraint.setDataConstraint((transport.equals(TransportGuarantee.CONFIDENTIAL)?Constraint.DC_CONFIDENTIAL:Constraint.DC_NONE));
        return constraint; 
    }
    
    

    /* ------------------------------------------------------------ */
    public static List<ConstraintMapping> getConstraintMappingsForPath(String pathSpec, List<ConstraintMapping> constraintMappings)
    {
        if (pathSpec == null || "".equals(pathSpec.trim()) || constraintMappings == null || constraintMappings.size() == 0)
            return Collections.emptyList();
        
        List<ConstraintMapping> mappings = new ArrayList<ConstraintMapping>();
        for (ConstraintMapping mapping:constraintMappings)
        {
            if (pathSpec.equals(mapping.getPathSpec()))
            {
               mappings.add(mapping);
            }
        }
        return mappings;
    }
    
    
    /* ------------------------------------------------------------ */
    /** Take out of the constraint mappings those that match the 
     * given path.
     * 
     * @param pathSpec the path spec
     * @param constraintMappings a new list minus the matching constraints
     * @return the list of constraint mappings
     */
    public static List<ConstraintMapping> removeConstraintMappingsForPath(String pathSpec, List<ConstraintMapping> constraintMappings)
    {
        if (pathSpec == null || "".equals(pathSpec.trim()) || constraintMappings == null || constraintMappings.size() == 0)
            return Collections.emptyList();
        
        List<ConstraintMapping> mappings = new ArrayList<ConstraintMapping>();
        for (ConstraintMapping mapping:constraintMappings)
        {
            //Remove the matching mappings by only copying in non-matching mappings
            if (!pathSpec.equals(mapping.getPathSpec()))
            {
               mappings.add(mapping);
            }
        }
        return mappings;
    }
    
    
    
    /* ------------------------------------------------------------ */
    /** 
     * Generate Constraints and ContraintMappings for the given url pattern and ServletSecurityElement
     * 
     * @param name the name
     * @param pathSpec the path spec
     * @param securityElement the servlet security element
     * @return the list of constraint mappings
     */
    public static List<ConstraintMapping> createConstraintsWithMappingsForPath (String name, String pathSpec, ServletSecurityElement securityElement)
    {
        List<ConstraintMapping> mappings = new ArrayList<ConstraintMapping>();

        //Create a constraint that will describe the default case (ie if not overridden by specific HttpMethodConstraints)
        Constraint httpConstraint = null;
        ConstraintMapping httpConstraintMapping = null;
        
        if (securityElement.getEmptyRoleSemantic() != EmptyRoleSemantic.PERMIT ||
            securityElement.getRolesAllowed().length != 0 ||
            securityElement.getTransportGuarantee() != TransportGuarantee.NONE)
        {
            httpConstraint = ConstraintSecurityHandler.createConstraint(name, securityElement);

            //Create a mapping for the pathSpec for the default case
            httpConstraintMapping = new ConstraintMapping();
            httpConstraintMapping.setPathSpec(pathSpec);
            httpConstraintMapping.setConstraint(httpConstraint); 
            mappings.add(httpConstraintMapping);
        }
        

        //See Spec 13.4.1.2 p127
        List<String> methodOmissions = new ArrayList<String>();
        
        //make constraint mappings for this url for each of the HttpMethodConstraintElements
        Collection<HttpMethodConstraintElement> methodConstraintElements = securityElement.getHttpMethodConstraints();
        if (methodConstraintElements != null)
        {
            for (HttpMethodConstraintElement methodConstraintElement:methodConstraintElements)
            {
                //Make a Constraint that captures the <auth-constraint> and <user-data-constraint> elements supplied for the HttpMethodConstraintElement
                Constraint methodConstraint = ConstraintSecurityHandler.createConstraint(name, methodConstraintElement);
                ConstraintMapping mapping = new ConstraintMapping();
                mapping.setConstraint(methodConstraint);
                mapping.setPathSpec(pathSpec);
                if (methodConstraintElement.getMethodName() != null)
                {
                    mapping.setMethod(methodConstraintElement.getMethodName());
                    //See spec 13.4.1.2 p127 - add an omission for every method name to the default constraint
                    methodOmissions.add(methodConstraintElement.getMethodName());
                }
                mappings.add(mapping);
            }
        }
        //See spec 13.4.1.2 p127 - add an omission for every method name to the default constraint
        //UNLESS the default constraint contains all default values. In that case, we won't add it. See Servlet Spec 3.1 pg 129
        if (methodOmissions.size() > 0  && httpConstraintMapping != null)
            httpConstraintMapping.setMethodOmissions(methodOmissions.toArray(new String[methodOmissions.size()]));
     
        return mappings;
    }
    
    


    /* ------------------------------------------------------------ */
    /**
     * @return Returns the constraintMappings.
     */
    @Override
    public List<ConstraintMapping> getConstraintMappings()
    {
        return _constraintMappings;
    }

    /* ------------------------------------------------------------ */
    @Override
    public Set<String> getRoles()
    {
        return _roles;
    }

    /* ------------------------------------------------------------ */
    /**
     * Process the constraints following the combining rules in Servlet 3.0 EA
     * spec section 13.7.1 Note that much of the logic is in the RoleInfo class.
     *
     * @param constraintMappings
     *            The constraintMappings to set, from which the set of known roles
     *            is determined.
     */
    public void setConstraintMappings(List<ConstraintMapping> constraintMappings)
    {
        setConstraintMappings(constraintMappings,null);
    }

    /**
     * Process the constraints following the combining rules in Servlet 3.0 EA
     * spec section 13.7.1 Note that much of the logic is in the RoleInfo class.
     *
     * @param constraintMappings
     *            The constraintMappings to set as array, from which the set of known roles
     *            is determined.  Needed to retain API compatibility for 7.x
     */
    public void setConstraintMappings( ConstraintMapping[] constraintMappings )
    {
        setConstraintMappings( Arrays.asList(constraintMappings), null);
    }

    /* ------------------------------------------------------------ */
    /**
     * Process the constraints following the combining rules in Servlet 3.0 EA
     * spec section 13.7.1 Note that much of the logic is in the RoleInfo class.
     *
     * @param constraintMappings
     *            The constraintMappings to set.
     * @param roles The known roles (or null to determine them from the mappings)
     */
    @Override
    public void setConstraintMappings(List<ConstraintMapping> constraintMappings, Set<String> roles)
    {
        _constraintMappings.clear();
        _constraintMappings.addAll(constraintMappings);

        if (roles==null)
        {
            roles = new HashSet<>();
            for (ConstraintMapping cm : constraintMappings)
            {
                String[] cmr = cm.getConstraint().getRoles();
                if (cmr!=null)
                {
                    for (String r : cmr)
                        if (!ALL_METHODS.equals(r))
                            roles.add(r);
                }
            }
        }
        setRoles(roles);
        
        if (isStarted())
        {
            for (ConstraintMapping mapping : _constraintMappings)
            {
                processConstraintMapping(mapping);
            }
        }
    }

    /* ------------------------------------------------------------ */
    /**
     * Set the known roles.
     * This may be overridden by a subsequent call to {@link #setConstraintMappings(ConstraintMapping[])} or
     * {@link #setConstraintMappings(List, Set)}.
     * @param roles The known roles (or null to determine them from the mappings)
     */
    public void setRoles(Set<String> roles)
    {
        _roles.clear();
        _roles.addAll(roles);
    }



    /* ------------------------------------------------------------ */
    /**
     * @see org.eclipse.jetty.security.ConstraintAware#addConstraintMapping(org.eclipse.jetty.security.ConstraintMapping)
     */
    @Override
    public void addConstraintMapping(ConstraintMapping mapping)
    {
        _constraintMappings.add(mapping);
        if (mapping.getConstraint()!=null && mapping.getConstraint().getRoles()!=null)
        {
            //allow for lazy role naming: if a role is named in a security constraint, try and
            //add it to the list of declared roles (ie as if it was declared with a security-role
            for (String role :  mapping.getConstraint().getRoles())
            {
                if ("*".equals(role) || "**".equals(role))
                    continue;
                addRole(role);
            }
        }

        if (isStarted())
        {
            processConstraintMapping(mapping);
        }
    }

    /* ------------------------------------------------------------ */
    /**
     * @see org.eclipse.jetty.security.ConstraintAware#addRole(java.lang.String)
     */
    @Override
    public void addRole(String role)
    {
        //add to list of declared roles
        boolean modified = _roles.add(role);
        if (isStarted() && modified)
        {
            // Add the new role to currently defined any role role infos
            for (MappedResource<Map<String, RoleInfo >> map : _constraintRoles)
            {
                for (RoleInfo info : map.getResource().values())
                {
                    if (info.isAnyRole())
                        info.addRole(role);
                }
            }
        }
    }

    /* ------------------------------------------------------------ */
    /**
     * @see org.eclipse.jetty.security.SecurityHandler#doStart()
     */
    @Override
    protected void doStart() throws Exception
    {
        _constraintRoles.reset();
        if (_constraintMappings!=null)
        {
            for (ConstraintMapping mapping : _constraintMappings)
            {
                processConstraintMapping(mapping);
            }
        }
        
        //Servlet Spec 3.1 pg 147 sec 13.8.4.2 log paths for which there are uncovered http methods
        checkPathsWithUncoveredHttpMethods();        
       
        super.doStart();
    }

    
    /* ------------------------------------------------------------ */
    @Override
    protected void doStop() throws Exception
    {
        super.doStop();
        _constraintRoles.reset();
    }
    
    
    /* ------------------------------------------------------------ */
    /**
     * Create and combine the constraint with the existing processed
     * constraints.
     * 
     * @param mapping the constraint mapping
     */
    protected void processConstraintMapping(ConstraintMapping mapping)
    {
        Map<String, RoleInfo> mappings = _constraintRoles.get(PathMappings.asPathSpec(mapping.getPathSpec()));
        if (mappings == null)
        {
            mappings = new HashMap<String,RoleInfo>();
            _constraintRoles.put(mapping.getPathSpec(), mappings);
        }
        RoleInfo allMethodsRoleInfo = mappings.get(ALL_METHODS);
        if (allMethodsRoleInfo != null && allMethodsRoleInfo.isForbidden())
            return;

        if (mapping.getMethodOmissions() != null && mapping.getMethodOmissions().length > 0)
        {
            processConstraintMappingWithMethodOmissions(mapping, mappings);
            return;
        }

        String httpMethod = mapping.getMethod();
        if (httpMethod==null)
            httpMethod=ALL_METHODS;
        RoleInfo roleInfo = mappings.get(httpMethod);
        if (roleInfo == null)
        {
            roleInfo = new RoleInfo();
            mappings.put(httpMethod,roleInfo);
            if (allMethodsRoleInfo != null)
            {
                roleInfo.combine(allMethodsRoleInfo);
            }
        }
        if (roleInfo.isForbidden())
            return;

        //add in info from the constraint
        configureRoleInfo(roleInfo, mapping);
        
        if (roleInfo.isForbidden())
        {
            if (httpMethod.equals(ALL_METHODS))
            {
                mappings.clear();
                mappings.put(ALL_METHODS,roleInfo);
            }
        }
    }

    /* ------------------------------------------------------------ */
    /** Constraints that name method omissions are dealt with differently.
     * We create an entry in the mappings with key "&lt;method&gt;.omission". This entry
     * is only ever combined with other omissions for the same method to produce a
     * consolidated RoleInfo. Then, when we wish to find the relevant constraints for
     *  a given Request (in prepareConstraintInfo()), we consult 3 types of entries in 
     * the mappings: an entry that names the method of the Request specifically, an
     * entry that names constraints that apply to all methods, entries of the form
     * &lt;method&gt;.omission, where the method of the Request is not named in the omission.
     * @param mapping the constraint mapping
     * @param mappings the mappings of roles
     */
    protected void processConstraintMappingWithMethodOmissions (ConstraintMapping mapping, Map<String, RoleInfo> mappings)
    {
        String[] omissions = mapping.getMethodOmissions();
        StringBuilder sb = new StringBuilder();
        for (int i=0; i<omissions.length; i++)
        {
            if (i > 0)
                sb.append(".");
            sb.append(omissions[i]);
        }
        sb.append(OMISSION_SUFFIX);
        RoleInfo ri = new RoleInfo();
        mappings.put(sb.toString(), ri);
        configureRoleInfo(ri, mapping);
    }

    
    /* ------------------------------------------------------------ */
    /**
     * Initialize or update the RoleInfo from the constraint
     * @param ri the role info
     * @param mapping the constraint mapping
     */
    protected void configureRoleInfo (RoleInfo ri, ConstraintMapping mapping)
    { 
        Constraint constraint = mapping.getConstraint();
        boolean forbidden = constraint.isForbidden();
        ri.setForbidden(forbidden);
        
        //set up the data constraint (NOTE: must be done after setForbidden, as it nulls out the data constraint
        //which we need in order to do combining of omissions in prepareConstraintInfo
        UserDataConstraint userDataConstraint = UserDataConstraint.get(mapping.getConstraint().getDataConstraint());
        ri.setUserDataConstraint(userDataConstraint);

        //if forbidden, no point setting up roles
        if (!ri.isForbidden())
        {
            //add in the roles
            boolean checked = mapping.getConstraint().getAuthenticate();
            ri.setChecked(checked);

            if (ri.isChecked())
            {
                if (mapping.getConstraint().isAnyRole())
                {
                    // * means matches any defined role
                    for (String role : _roles)
                        ri.addRole(role);
                    ri.setAnyRole(true);
                }
                else if (mapping.getConstraint().isAnyAuth())
                {
                    //being authenticated is sufficient, not necessary to check roles
                    ri.setAnyAuth(true);
                }
                else
                {   
                    //user must be in one of the named roles
                    String[] newRoles = mapping.getConstraint().getRoles();
                     for (String role : newRoles)
                     {
                         //check role has been defined
                         if (!_roles.contains(role))
                             throw new IllegalArgumentException("Attempt to use undeclared role: " + role + ", known roles: " + _roles);
                        ri.addRole(role);
                     }
                 }
             }
         }
     }

   
    /* ------------------------------------------------------------ */
    /** 
     * Find constraints that apply to the given path.
     * In order to do this, we consult 3 different types of information stored in the mappings for each path - each mapping
     * represents a merged set of user data constraints, roles etc -:
     * <ol>
     * <li>A mapping of an exact method name </li>
     * <li>A mapping with key * that matches every method name</li>
     * <li>Mappings with keys of the form "&lt;method&gt;.&lt;method&gt;.&lt;method&gt;.omission" that indicates it will match every method name EXCEPT those given</li>
     * </ol>
     * 
     * @see org.eclipse.jetty.security.SecurityHandler#prepareConstraintInfo(java.lang.String, org.eclipse.jetty.server.Request)
     */
    @Override
    protected RoleInfo prepareConstraintInfo(String pathInContext, Request request)
    {
        MappedResource<Map<String, RoleInfo>> resource = _constraintRoles.getMatch(pathInContext);
        if (resource==null)
            return null;

        Map<String, RoleInfo> mappings = resource.getResource();
        if (mappings==null)
            return null;

        String httpMethod = request.getMethod();
        RoleInfo roleInfo = mappings.get(httpMethod);
        if (roleInfo == null)
        {
            //No specific http-method names matched
            List<RoleInfo> applicableConstraints = new ArrayList<RoleInfo>();

            //Get info for constraint that matches all methods if it exists
            RoleInfo all = mappings.get(ALL_METHODS);
            if (all != null)
                applicableConstraints.add(all);

            //Get info for constraints that name method omissions where target method name is not omitted
            //(ie matches because target method is not omitted, hence considered covered by the constraint)
            for (Entry<String, RoleInfo> entry: mappings.entrySet())
            {
                if (entry.getKey() != null && entry.getKey().endsWith(OMISSION_SUFFIX) && ! entry.getKey().contains(httpMethod))
                    applicableConstraints.add(entry.getValue());
            }

            if (applicableConstraints.size() == 0 && isDenyUncoveredHttpMethods())
            {
                roleInfo = new RoleInfo();
                roleInfo.setForbidden(true);
            }
            else if (applicableConstraints.size() == 1)
                roleInfo = applicableConstraints.get(0);
            else
            {
                roleInfo = new RoleInfo();
                roleInfo.setUserDataConstraint(UserDataConstraint.None);

                for (RoleInfo r:applicableConstraints)
                    roleInfo.combine(r);
            }

        }

        return roleInfo;
    }

    @Override
    protected boolean checkUserDataPermissions(String pathInContext, Request request, Response response, RoleInfo roleInfo) throws IOException
    {
        if (roleInfo == null)
            return true;

        if (roleInfo.isForbidden())
            return false;

        UserDataConstraint dataConstraint = roleInfo.getUserDataConstraint();
        if (dataConstraint == null || dataConstraint == UserDataConstraint.None)
            return true;

        HttpConfiguration httpConfig = Request.getBaseRequest(request).getHttpChannel().getHttpConfiguration();

        if (dataConstraint == UserDataConstraint.Confidential || dataConstraint == UserDataConstraint.Integral)
        {
            if (request.isSecure())
                return true;

            if (httpConfig.getSecurePort() > 0)
            {
                String scheme = httpConfig.getSecureScheme();
                int port = httpConfig.getSecurePort();
                
                String url = URIUtil.newURI(scheme, request.getServerName(), port,request.getRequestURI(),request.getQueryString());
                response.setContentLength(0);
                response.sendRedirect(url);
            }
            else
                response.sendError(HttpStatus.FORBIDDEN_403,"!Secure");

            request.setHandled(true);
            return false;
        }
        else
        {
            throw new IllegalArgumentException("Invalid dataConstraint value: " + dataConstraint);
        }

    }

    @Override
    protected boolean isAuthMandatory(Request baseRequest, Response base_response, Object constraintInfo)
    {
        return constraintInfo != null && ((RoleInfo)constraintInfo).isChecked();
    }
    
    
    /* ------------------------------------------------------------ */
    /** 
     * @see org.eclipse.jetty.security.SecurityHandler#checkWebResourcePermissions(java.lang.String, org.eclipse.jetty.server.Request, org.eclipse.jetty.server.Response, java.lang.Object, org.eclipse.jetty.server.UserIdentity)
     */
    @Override
    protected boolean checkWebResourcePermissions(String pathInContext, Request request, Response response, Object constraintInfo, UserIdentity userIdentity)
            throws IOException
    {
        if (constraintInfo == null)
        {
            return true;
        }
        RoleInfo roleInfo = (RoleInfo)constraintInfo;

        if (!roleInfo.isChecked())
        {
            return true;
        }

        //handle ** role constraint
        if (roleInfo.isAnyAuth() &&  request.getUserPrincipal() != null)
        {
            return true;
        }
        
        //check if user is any of the allowed roles
        boolean isUserInRole = false;
        for (String role : roleInfo.getRoles())
        {
            if (userIdentity.isUserInRole(role, null))
            {
                isUserInRole = true;
                break;
            }
        }
        
        //handle * role constraint
        if (roleInfo.isAnyRole() && request.getUserPrincipal() != null && isUserInRole)
        {
            return true;
        }

        //normal role check
        if (isUserInRole)
        {
            return true;
        }
       
        return false;
    }

    /* ------------------------------------------------------------ */
    @Override
    public void dump(Appendable out,String indent) throws IOException
    {
<<<<<<< HEAD
        dumpBeans(out, indent,
                DumpableCollection.from("roles", _roles),
                DumpableCollection.from("constraints", _constraintMappings));
=======
        dumpObjects(out,indent,
                DumpableCollection.from("roles",_roles),
                DumpableCollection.from("constraints",_constraintMap.entrySet()));
>>>>>>> f814354b
    }
    
    /* ------------------------------------------------------------ */
    /** 
     * @see org.eclipse.jetty.security.ConstraintAware#setDenyUncoveredHttpMethods(boolean)
     */
    @Override
    public void setDenyUncoveredHttpMethods(boolean deny)
    {
        _denyUncoveredMethods = deny;
    }
    
    /* ------------------------------------------------------------ */
    @Override
    public boolean isDenyUncoveredHttpMethods()
    {
        return _denyUncoveredMethods;
    }
    
    
    /* ------------------------------------------------------------ */
    /**
     * Servlet spec 3.1 pg. 147.
     */
    @Override
    public boolean checkPathsWithUncoveredHttpMethods()
    {
        Set<String> paths = getPathsWithUncoveredHttpMethods();
        if (paths != null && !paths.isEmpty())
        {
            for (String p:paths)
                LOG.warn("{} has uncovered http methods for path: {}",ContextHandler.getCurrentContext(), p);
            if (LOG.isDebugEnabled())
                LOG.debug(new Throwable());
            return true;
        }
        return false; 
    }
    

    /* ------------------------------------------------------------ */
    /**
     * Servlet spec 3.1 pg. 147.
     * The container must check all the combined security constraint
     * information and log any methods that are not protected and the
     * urls at which they are not protected
     * 
     * @return list of paths for which there are uncovered methods
     */
    public Set<String> getPathsWithUncoveredHttpMethods ()
    {
        //if automatically denying uncovered methods, there are no uncovered methods
        if (_denyUncoveredMethods)
            return Collections.emptySet();
        
        Set<String> uncoveredPaths = new HashSet<String>();
        
        for (MappedResource<Map<String, RoleInfo>> resource: _constraintRoles)
        {
            String path = resource.getPathSpec().getDeclaration();
            Map<String, RoleInfo> methodMappings = resource.getResource();
            //Each key is either:
            // : an exact method name
            // : * which means that the constraint applies to every method
            // : a name of the form <method>.<method>.<method>.omission, which means it applies to every method EXCEPT those named
            if (methodMappings.get(ALL_METHODS) != null)
                continue; //can't be any uncovered methods for this url path
          
            boolean hasOmissions = omissionsExist(path, methodMappings);
            
            for (String method:methodMappings.keySet())
            {
                if (method.endsWith(OMISSION_SUFFIX))
                {
                    Set<String> omittedMethods = getOmittedMethods(method);
                    for (String m:omittedMethods)
                    {
                        if (!methodMappings.containsKey(m))
                            uncoveredPaths.add(path);
                    }
                }
                else
                {
                    //an exact method name
                    if (!hasOmissions)
                        //a http-method does not have http-method-omission to cover the other method names
                        uncoveredPaths.add(path);
                }
                
            }
        }
        return uncoveredPaths;
    }
    
    /* ------------------------------------------------------------ */
    /**
     * Check if any http method omissions exist in the list of method
     * to auth info mappings.
     * 
     * @param path the path
     * @param methodMappings the method mappings
     * @return true if omission exist
     */
    protected boolean omissionsExist (String path, Map<String, RoleInfo> methodMappings)
    {
        if (methodMappings == null)
            return false;
        boolean hasOmissions = false;
        for (String m:methodMappings.keySet())
        {
            if (m.endsWith(OMISSION_SUFFIX))
                hasOmissions = true;
        }
        return hasOmissions;
    }
    
    
    /* ------------------------------------------------------------ */
    /**
     * Given a string of the form <code>&lt;method&gt;.&lt;method&gt;.omission</code>
     * split out the individual method names.
     * 
     * @param omission the method
     * @return the list of strings
     */
    protected Set<String> getOmittedMethods (String omission)
    {
        if (omission == null || !omission.endsWith(OMISSION_SUFFIX))
            return Collections.emptySet();
        
        String[] strings = omission.split("\\.");
        Set<String> methods = new HashSet<String>();
        for (int i=0;i<strings.length-1;i++)
            methods.add(strings[i]);
        return methods;
    }
}<|MERGE_RESOLUTION|>--- conflicted
+++ resolved
@@ -767,15 +767,9 @@
     @Override
     public void dump(Appendable out,String indent) throws IOException
     {
-<<<<<<< HEAD
-        dumpBeans(out, indent,
+        dumpObjects(out, indent,
                 DumpableCollection.from("roles", _roles),
                 DumpableCollection.from("constraints", _constraintMappings));
-=======
-        dumpObjects(out,indent,
-                DumpableCollection.from("roles",_roles),
-                DumpableCollection.from("constraints",_constraintMap.entrySet()));
->>>>>>> f814354b
     }
     
     /* ------------------------------------------------------------ */
