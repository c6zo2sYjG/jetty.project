--- conflicted
+++ resolved
@@ -21,6 +21,7 @@
 import java.io.IOException;
 import java.util.ArrayList;
 import java.util.Arrays;
+import java.util.Collection;
 import java.util.Collections;
 import java.util.HashSet;
 import java.util.List;
@@ -30,16 +31,13 @@
 import java.util.concurrent.CopyOnWriteArrayList;
 import java.util.concurrent.CopyOnWriteArraySet;
 
-<<<<<<< HEAD
-import org.eclipse.jetty.http.HttpStatus;
-=======
 import javax.servlet.HttpConstraintElement;
 import javax.servlet.HttpMethodConstraintElement;
 import javax.servlet.ServletSecurityElement;
 import javax.servlet.annotation.ServletSecurity.EmptyRoleSemantic;
 import javax.servlet.annotation.ServletSecurity.TransportGuarantee;
 
->>>>>>> 7625f0b8
+import org.eclipse.jetty.http.HttpStatus;
 import org.eclipse.jetty.http.PathMap;
 import org.eclipse.jetty.server.HttpChannel;
 import org.eclipse.jetty.server.HttpChannelConfig;
@@ -47,37 +45,24 @@
 import org.eclipse.jetty.server.Response;
 import org.eclipse.jetty.server.UserIdentity;
 import org.eclipse.jetty.util.StringMap;
-import org.eclipse.jetty.util.TypeUtil;
 import org.eclipse.jetty.util.security.Constraint;
 
 /* ------------------------------------------------------------ */
 /**
  * Handler to enforce SecurityConstraints. This implementation is servlet spec
-<<<<<<< HEAD
- * 2.4 compliant and pre-computes the constraint combinations for runtime
-=======
- * 3.0 compliant and precomputes the constraint combinations for runtime
->>>>>>> 7625f0b8
+ * 3.0 compliant and pre-computes the constraint combinations for runtime
  * efficiency.
  *
  */
 public class ConstraintSecurityHandler extends SecurityHandler implements ConstraintAware
 {
-<<<<<<< HEAD
+    private static final String OMISSION_SUFFIX = ".omission";
     private static final String ALL_METHODS = "*";
     private final List<ConstraintMapping> _constraintMappings= new CopyOnWriteArrayList<>();
     private final Set<String> _roles = new CopyOnWriteArraySet<>();
     private final PathMap<Map<String, RoleInfo>> _constraintMap = new PathMap<>();
-=======
-    private static final String OMISSION_SUFFIX = ".omission";
-    
-    private final List<ConstraintMapping> _constraintMappings= new CopyOnWriteArrayList<ConstraintMapping>();
-    private final Set<String> _roles = new CopyOnWriteArraySet<String>();
-    private final PathMap _constraintMap = new PathMap();
->>>>>>> 7625f0b8
     private boolean _strict = true;
-    
-    
+
     /* ------------------------------------------------------------ */
     /**
      * @return
@@ -278,9 +263,10 @@
         //See spec 13.4.1.2 p127 - add an omission for every method name to the default constraint
         if (methodOmissions.size() > 0)
             defaultMapping.setMethodOmissions(methodOmissions.toArray(new String[methodOmissions.size()]));
-
+     
         return mappings;
     }
+    
     
     
     /* ------------------------------------------------------------ */
@@ -499,21 +485,16 @@
         RoleInfo allMethodsRoleInfo = mappings.get(ALL_METHODS);
         if (allMethodsRoleInfo != null && allMethodsRoleInfo.isForbidden())
             return;
-       
+
         if (mapping.getMethodOmissions() != null && mapping.getMethodOmissions().length > 0)
         {
-           
             processConstraintMappingWithMethodOmissions(mapping, mappings);
             return;
         }
 
-<<<<<<< HEAD
         String httpMethod = mapping.getMethod();
         if (httpMethod==null)
             httpMethod=ALL_METHODS;
-=======
-        String httpMethod = mapping.getMethod();       
->>>>>>> 7625f0b8
         RoleInfo roleInfo = mappings.get(httpMethod);
         if (roleInfo == null)
         {
@@ -615,54 +596,32 @@
             if (ri.isChecked())
             {
                 if (mapping.getConstraint().isAnyRole())
-                {
-                    if (_strict)
-                    {
-                        // * means "all defined roles"
-                        for (String role : _roles)
+                 {
+                     if (_strict)
+                     {
+                         // * means "all defined roles"
+                         for (String role : _roles)
                             ri.addRole(role);
-                    }
-                    else
-                        // * means any role
+                     }
+                     else
+                         // * means any role
                         ri.setAnyRole(true);
-                }
-                else
-                {
+                 }
+                 else
+                 {
                     String[] newRoles = mapping.getConstraint().getRoles();
-                    for (String role : newRoles)
-                    {
-                        if (_strict &&!_roles.contains(role))
-                            throw new IllegalArgumentException("Attempt to use undeclared role: " + role + ", known roles: " + _roles);
-<<<<<<< HEAD
-                        roleInfo.addRole(role);
-                    }
-                }
-            }
-            if (httpMethod.equals(ALL_METHODS))
-            {
-                for (Map.Entry<String, RoleInfo> entry : mappings.entrySet())
-                {
-                    if (!entry.getKey().equals(ALL_METHODS))
-                    {
-                        RoleInfo specific = entry.getValue();
-                        specific.combine(roleInfo);
-                    }
-                }
-            }
-        }
-    }
-
-    @Override
-    protected RoleInfo prepareConstraintInfo(String pathInContext, Request request)
-=======
+                     for (String role : newRoles)
+                     {
+                         if (_strict &&!_roles.contains(role))
+                             throw new IllegalArgumentException("Attempt to use undeclared role: " + role + ", known roles: " + _roles);
                         ri.addRole(role);
-                    }
-                }
-            }
-        }
-    }
+                     }
+                 }
+             }
+         }
+     }
+
    
-    
     /* ------------------------------------------------------------ */
     /** 
      * Find constraints that apply to the given path.
@@ -676,25 +635,22 @@
      * 
      * @see org.eclipse.jetty.security.SecurityHandler#prepareConstraintInfo(java.lang.String, org.eclipse.jetty.server.Request)
      */
-    protected Object prepareConstraintInfo(String pathInContext, Request request)
->>>>>>> 7625f0b8
-    {
-        Map<String, RoleInfo> mappings = _constraintMap.match(pathInContext);
+    @Override
+    protected RoleInfo prepareConstraintInfo(String pathInContext, Request request)
+    {
+        Map<String, RoleInfo> mappings = (Map<String, RoleInfo>)_constraintMap.match(pathInContext);
 
         if (mappings != null)
         {
             String httpMethod = request.getMethod();
             RoleInfo roleInfo = mappings.get(httpMethod);
             if (roleInfo == null)
-<<<<<<< HEAD
-                roleInfo = mappings.get(ALL_METHODS);
-=======
             {
                 //No specific http-method names matched
                 List<RoleInfo> applicableConstraints = new ArrayList<RoleInfo>();
 
                 //Get info for constraint that matches all methods if it exists
-                RoleInfo all = mappings.get(null);
+                RoleInfo all = mappings.get(ALL_METHODS);
                 if (all != null)
                     applicableConstraints.add(all);
           
@@ -719,24 +675,14 @@
                 }
 
             }
->>>>>>> 7625f0b8
             return roleInfo;
         }
+
         return null;
     }
-<<<<<<< HEAD
 
     @Override
     protected boolean checkUserDataPermissions(String pathInContext, Request request, Response response, RoleInfo roleInfo) throws IOException
-=======
-    
-    
-    /* ------------------------------------------------------------ */
-    /** 
-     * @see org.eclipse.jetty.security.SecurityHandler#checkUserDataPermissions(java.lang.String, org.eclipse.jetty.server.Request, org.eclipse.jetty.server.Response, java.lang.Object)
-     */
-    protected boolean checkUserDataPermissions(String pathInContext, Request request, Response response, Object constraintInfo) throws IOException
->>>>>>> 7625f0b8
     {
         if (roleInfo == null)
             return true;
@@ -777,16 +723,8 @@
         }
 
     }
-<<<<<<< HEAD
-
-    @Override
-=======
-    
-    /* ------------------------------------------------------------ */
-    /** 
-     * @see org.eclipse.jetty.security.SecurityHandler#isAuthMandatory(org.eclipse.jetty.server.Request, org.eclipse.jetty.server.Response, java.lang.Object)
-     */
->>>>>>> 7625f0b8
+
+    @Override
     protected boolean isAuthMandatory(Request baseRequest, Response base_response, Object constraintInfo)
     {
         return constraintInfo != null && ((RoleInfo)constraintInfo).isChecked();
